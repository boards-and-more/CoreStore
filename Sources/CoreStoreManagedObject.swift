//
//  CoreStoreManagedObject.swift
//  CoreStore
//
//  Created by John Rommel Estropia on 2017/06/04.
//  Copyright © 2017 John Rommel Estropia. All rights reserved.
//

import CoreData


// MARK: - CoreStoreManagedObject

@objc internal class CoreStoreManagedObject: NSManagedObject {
    
<<<<<<< HEAD
    @nonobjc
    internal class func cs_setKeyPathsForValuesAffectingKeys(_ keyPathsForValuesAffectingKeys: [RawKeyPath: Set<RawKeyPath>], for managedObjectClass: CoreStoreManagedObject.Type) {
        
        Static.queue.sync(flags: .barrier) {
            
            Static.cache[ObjectIdentifier(managedObjectClass)] = keyPathsForValuesAffectingKeys
        }
    }
    
    // MARK: NSManagedObject
=======
    internal typealias CustomGetter = @convention(block) (_ rawObject: Any) -> Any?
    internal typealias CustomSetter = @convention(block) (_ rawObject: Any, _ newValue: Any?) -> Void
    internal typealias CustomGetterSetter = (getter: CustomGetter?, setter: CustomSetter?)
>>>>>>> 8c437e19
    
    @nonobjc @inline(__always)
    internal static func cs_subclassName(for entity: DynamicEntity, in modelVersion: ModelVersion) -> String {
        
        return "_\(NSStringFromClass(CoreStoreManagedObject.self))__\(modelVersion)__\(NSStringFromClass(entity.type))__\(entity.entityName)"
    }
}


// MARK: - Private

private enum Static {
    
    static let queue = DispatchQueue.concurrent("com.coreStore.coreStoreManagerObjectBarrierQueue")
    static var cache: [ObjectIdentifier: [RawKeyPath: Set<RawKeyPath>]] = [:]
}<|MERGE_RESOLUTION|>--- conflicted
+++ resolved
@@ -13,22 +13,9 @@
 
 @objc internal class CoreStoreManagedObject: NSManagedObject {
     
-<<<<<<< HEAD
-    @nonobjc
-    internal class func cs_setKeyPathsForValuesAffectingKeys(_ keyPathsForValuesAffectingKeys: [RawKeyPath: Set<RawKeyPath>], for managedObjectClass: CoreStoreManagedObject.Type) {
-        
-        Static.queue.sync(flags: .barrier) {
-            
-            Static.cache[ObjectIdentifier(managedObjectClass)] = keyPathsForValuesAffectingKeys
-        }
-    }
-    
-    // MARK: NSManagedObject
-=======
     internal typealias CustomGetter = @convention(block) (_ rawObject: Any) -> Any?
     internal typealias CustomSetter = @convention(block) (_ rawObject: Any, _ newValue: Any?) -> Void
     internal typealias CustomGetterSetter = (getter: CustomGetter?, setter: CustomSetter?)
->>>>>>> 8c437e19
     
     @nonobjc @inline(__always)
     internal static func cs_subclassName(for entity: DynamicEntity, in modelVersion: ModelVersion) -> String {
