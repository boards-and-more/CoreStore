//
//  ListMonitor.swift
//  CoreStore
//
//  Copyright © 2015 John Rommel Estropia
//
//  Permission is hereby granted, free of charge, to any person obtaining a copy
//  of this software and associated documentation files (the "Software"), to deal
//  in the Software without restriction, including without limitation the rights
//  to use, copy, modify, merge, publish, distribute, sublicense, and/or sell
//  copies of the Software, and to permit persons to whom the Software is
//  furnished to do so, subject to the following conditions:
//
//  The above copyright notice and this permission notice shall be included in all
//  copies or substantial portions of the Software.
//
//  THE SOFTWARE IS PROVIDED "AS IS", WITHOUT WARRANTY OF ANY KIND, EXPRESS OR
//  IMPLIED, INCLUDING BUT NOT LIMITED TO THE WARRANTIES OF MERCHANTABILITY,
//  FITNESS FOR A PARTICULAR PURPOSE AND NONINFRINGEMENT. IN NO EVENT SHALL THE
//  AUTHORS OR COPYRIGHT HOLDERS BE LIABLE FOR ANY CLAIM, DAMAGES OR OTHER
//  LIABILITY, WHETHER IN AN ACTION OF CONTRACT, TORT OR OTHERWISE, ARISING FROM,
//  OUT OF OR IN CONNECTION WITH THE SOFTWARE OR THE USE OR OTHER DEALINGS IN THE
//  SOFTWARE.
//

import Foundation
import CoreData


#if os(iOS) || os(watchOS) || os(tvOS)

// MARK: - ListMonitor

/**
 The `ListMonitor` monitors changes to a list of `NSManagedObject` instances. Observers that implement the `ListObserver` protocol may then register themselves to the `ListMonitor`'s `addObserver(_:)` method:
 ```
 let monitor = CoreStore.monitorList(
     From<MyPersonEntity>(),
     Where("title", isEqualTo: "Engineer"),
     OrderBy(.ascending("lastName"))
 )
 monitor.addObserver(self)
 ```
 The `ListMonitor` instance needs to be held on (retained) for as long as the list needs to be observed.
 Observers registered via `addObserver(_:)` are not retained. `ListMonitor` only keeps a `weak` reference to all observers, thus keeping itself free from retain-cycles.
 
 Lists created with `monitorList(...)` keep a single-section list of objects, where each object can be accessed by index:
 ```
 let firstPerson: MyPersonEntity = monitor[0]
 ```
 Accessing the list with an index above the valid range will raise an exception.
 
 Creating a sectioned-list is also possible with the `monitorSectionedList(...)` method:
 ```
 let monitor = CoreStore.monitorSectionedList(
     From<MyPersonEntity>(),
     SectionBy("age") { "Age \($0)" },
     Where("title", isEqualTo: "Engineer"),
     OrderBy(.ascending("lastName"))
 )
 monitor.addObserver(self)
 ```
 Objects from `ListMonitor`s created this way can be accessed either by an `NSIndexPath` or a tuple:
 ```
 let indexPath = NSIndexPath(forItem: 3, inSection: 2)
 let person1 = monitor[indexPath]
 let person2 = monitor[2, 3]
 ```
 In the example above, both `person1` and `person2` will contain the object at section=2, index=3.
 */
public final class ListMonitor<T: NSManagedObject>: Hashable {
    
    // MARK: Public (Accessors)
    
    /**
     Returns the object at the given index within the first section. This subscript indexer is typically used for `ListMonitor`s created with `monitorList(_:)`.
     
     - parameter index: the index of the object. Using an index above the valid range will raise an exception.
     - returns: the `NSManagedObject` at the specified index
     */
    public subscript(index: Int) -> T {
        
        return self.objectsInAllSections()[index]
    }
    
    /**
     Returns the object at the given index, or `nil` if out of bounds. This subscript indexer is typically used for `ListMonitor`s created with `monitorList(_:)`.
     
     - parameter index: the index for the object. Using an index above the valid range will return `nil`.
     - returns: the `NSManagedObject` at the specified index, or `nil` if out of bounds
     */
    public subscript(safeIndex index: Int) -> T? {
        
        let objects = self.objectsInAllSections()
        guard objects.indices.contains(index) else {
            
            return nil
        }
        return objects[index]
    }
    
    /**
     Returns the object at the given `sectionIndex` and `itemIndex`. This subscript indexer is typically used for `ListMonitor`s created with `monitorSectionedList(_:)`.
     
     - parameter sectionIndex: the section index for the object. Using a `sectionIndex` with an invalid range will raise an exception.
     - parameter itemIndex: the index for the object within the section. Using an `itemIndex` with an invalid range will raise an exception.
     - returns: the `NSManagedObject` at the specified section and item index
     */
    public subscript(sectionIndex: Int, itemIndex: Int) -> T {
        
        return self[NSIndexPath(indexes: [sectionIndex, itemIndex], length: 2) as IndexPath]
    }
    
    /**
     Returns the object at the given section and item index, or `nil` if out of bounds. This subscript indexer is typically used for `ListMonitor`s created with `monitorSectionedList(_:)`.
     
     - parameter sectionIndex: the section index for the object. Using a `sectionIndex` with an invalid range will return `nil`.
     - parameter itemIndex: the index for the object within the section. Using an `itemIndex` with an invalid range will return `nil`.
     - returns: the `NSManagedObject` at the specified section and item index, or `nil` if out of bounds
     */
    public subscript(safeSectionIndex sectionIndex: Int, safeItemIndex itemIndex: Int) -> T? {
        
        guard let section = self.sectionInfoAtIndex(safeSectionIndex: sectionIndex) else {
            
            return nil
        }
        guard itemIndex >= 0 && itemIndex < section.numberOfObjects else {
            
            return nil
        }
        return section.objects?[itemIndex] as? T
    }
    
    /**
     Returns the object at the given `NSIndexPath`. This subscript indexer is typically used for `ListMonitor`s created with `monitorSectionedList(_:)`.
     
     - parameter indexPath: the `NSIndexPath` for the object. Using an `indexPath` with an invalid range will raise an exception.
     - returns: the `NSManagedObject` at the specified index path
     */
    public subscript(indexPath: IndexPath) -> T {
        
        CoreStore.assert(
            !self.isPendingRefetch || Thread.isMainThread,
            "Attempted to access a \(cs_typeName(self)) outside the main thread while a refetch is in progress."
        )
        return self.fetchedResultsController.object(at: indexPath) as! T
    }
    
    /**
     Returns the object at the given `NSIndexPath`, or `nil` if out of bounds. This subscript indexer is typically used for `ListMonitor`s created with `monitorSectionedList(_:)`.
     
     - parameter indexPath: the `NSIndexPath` for the object. Using an `indexPath` with an invalid range will return `nil`.
     - returns: the `NSManagedObject` at the specified index path, or `nil` if out of bounds
     */
    public subscript(safeIndexPath indexPath: IndexPath) -> T? {
        
        return self[
            safeSectionIndex: indexPath[0],
            safeItemIndex: indexPath[1]
        ]
    }
    
    /**
     Checks if the `ListMonitor` has at least one section
     
     - returns: `true` if at least one section exists, `false` otherwise
     */
    public func hasSections() -> Bool {
        
        return self.sections().count > 0
    }
    
    /**
     Checks if the `ListMonitor` has at least one object in any section.
     
     - returns: `true` if at least one object in any section exists, `false` otherwise
     */
    public func hasObjects() -> Bool {
        
        return self.numberOfObjects() > 0
    }
    
    /**
     Checks if the `ListMonitor` has at least one object the specified section.
     
     - parameter section: the section index. Using an index outside the valid range will return `false`.
     - returns: `true` if at least one object in the specified section exists, `false` otherwise
     */
    public func hasObjectsInSection(_ section: Int) -> Bool {
        
        return self.numberOfObjectsInSection(safeSectionIndex: section)! > 0
    }
    
    /**
     Returns all objects in all sections
     
     - returns: all objects in all sections
     */
    public func objectsInAllSections() -> [T] {
        
        CoreStore.assert(
            !self.isPendingRefetch || Thread.isMainThread,
            "Attempted to access a \(cs_typeName(self)) outside the main thread while a refetch is in progress."
        )
        return (self.fetchedResultsController.fetchedObjects as? [T]) ?? []
    }
    
    /**
     Returns all objects in the specified section
     
     - parameter section: the section index. Using an index outside the valid range will raise an exception.
     - returns: all objects in the specified section
     */
    public func objectsInSection(_ section: Int) -> [T] {
        
        return (self.sectionInfoAtIndex(section).objects as? [T]) ?? []
    }
    
    /**
     Returns all objects in the specified section, or `nil` if out of bounds.
     
     - parameter section: the section index. Using an index outside the valid range will return `nil`.
     - returns: all objects in the specified section
     */
    public func objectsInSection(safeSectionIndex section: Int) -> [T]? {
        
        return (self.sectionInfoAtIndex(safeSectionIndex: section)?.objects as? [T]) ?? []
    }
    
    /**
     Returns the number of sections
     
     - returns: the number of sections
     */
    public func numberOfSections() -> Int {
        
        CoreStore.assert(
            !self.isPendingRefetch || Thread.isMainThread,
            "Attempted to access a \(cs_typeName(self)) outside the main thread while a refetch is in progress."
        )
        return self.fetchedResultsController.sections?.count ?? 0
    }
    
    /**
     Returns the number of objects in all sections
     
     - returns: the number of objects in all sections
     */
    public func numberOfObjects() -> Int {
        
        CoreStore.assert(
            !self.isPendingRefetch || Thread.isMainThread,
            "Attempted to access a \(cs_typeName(self)) outside the main thread while a refetch is in progress."
        )
        return self.fetchedResultsController.fetchedObjects?.count ?? 0
    }
    
    /**
     Returns the number of objects in the specified section
     
     - parameter section: the section index. Using an index outside the valid range will raise an exception.
     - returns: the number of objects in the specified section
     */
    public func numberOfObjectsInSection(_ section: Int) -> Int {
        
        return self.sectionInfoAtIndex(section).numberOfObjects
    }
    
    /**
     Returns the number of objects in the specified section, or `nil` if out of bounds.
     
     - parameter section: the section index. Using an index outside the valid range will return `nil`.
     - returns: the number of objects in the specified section
     */
    public func numberOfObjectsInSection(safeSectionIndex section: Int) -> Int? {
        
        return self.sectionInfoAtIndex(safeSectionIndex: section)?.numberOfObjects
    }
    
    /**
     Returns the `NSFetchedResultsSectionInfo` for the specified section
     
     - parameter section: the section index. Using an index outside the valid range will raise an exception.
     - returns: the `NSFetchedResultsSectionInfo` for the specified section
     */
    public func sectionInfoAtIndex(_ section: Int) -> NSFetchedResultsSectionInfo {
        
        CoreStore.assert(
            !self.isPendingRefetch || Thread.isMainThread,
            "Attempted to access a \(cs_typeName(self)) outside the main thread while a refetch is in progress."
        )
        return self.fetchedResultsController.sections![section]
    }
    
    /**
     Returns the `NSFetchedResultsSectionInfo` for the specified section, or `nil` if out of bounds.
     
     - parameter section: the section index. Using an index outside the valid range will return `nil`.
     - returns: the `NSFetchedResultsSectionInfo` for the specified section, or `nil` if the section index is out of bounds.
     */
    public func sectionInfoAtIndex(safeSectionIndex section: Int) -> NSFetchedResultsSectionInfo? {
        
        CoreStore.assert(
            !self.isPendingRefetch || Thread.isMainThread,
            "Attempted to access a \(cs_typeName(self)) outside the main thread while a refetch is in progress."
        )
        guard section >= 0 else {
            
            return nil
        }
        guard let sections = self.fetchedResultsController.sections, section < sections.count else {
            
            return nil
        }
        return sections[section]
    }
    
    /**
     Returns the `NSFetchedResultsSectionInfo`s for all sections
     
     - returns: the `NSFetchedResultsSectionInfo`s for all sections
     */
    public func sections() -> [NSFetchedResultsSectionInfo] {
        
        CoreStore.assert(
            !self.isPendingRefetch || Thread.isMainThread,
            "Attempted to access a \(cs_typeName(self)) outside the main thread while a refetch is in progress."
        )
        return self.fetchedResultsController.sections ?? []
    }
    
    /**
     Returns the target section for a specified "Section Index" title and index.
     
     - parameter title: the title of the Section Index
     - parameter index: the index of the Section Index
     - returns: the target section for the specified "Section Index" title and index.
     */
    public func targetSectionForSectionIndex(title: String, index: Int) -> Int {
        
        CoreStore.assert(
            !self.isPendingRefetch || Thread.isMainThread,
            "Attempted to access a \(cs_typeName(self)) outside the main thread while a refetch is in progress."
        )
        return self.fetchedResultsController.section(forSectionIndexTitle: title, at: index)
    }
    
    /**
     Returns the section index titles for all sections
     
     - returns: the section index titles for all sections
     */
    public func sectionIndexTitles() -> [String] {
        
        CoreStore.assert(
            !self.isPendingRefetch || Thread.isMainThread,
            "Attempted to access a \(cs_typeName(self)) outside the main thread while a refetch is in progress."
        )
        return self.fetchedResultsController.sectionIndexTitles
    }
    
    /**
     Returns the index of the `NSManagedObject` if it exists in the `ListMonitor`'s fetched objects, or `nil` if not found.
     
     - parameter object: the `NSManagedObject` to search the index of
     - returns: the index of the `NSManagedObject` if it exists in the `ListMonitor`'s fetched objects, or `nil` if not found.
     */
    public func indexOf(_ object: T) -> Int? {
        
        CoreStore.assert(
            !self.isPendingRefetch || Thread.isMainThread,
            "Attempted to access a \(cs_typeName(self)) outside the main thread while a refetch is in progress."
        )
        return (self.fetchedResultsController.fetchedObjects as? [T] ?? []).index(of: object)
    }
    
    /**
     Returns the `NSIndexPath` of the `NSManagedObject` if it exists in the `ListMonitor`'s fetched objects, or `nil` if not found.
     
     - parameter object: the `NSManagedObject` to search the index of
     - returns: the `NSIndexPath` of the `NSManagedObject` if it exists in the `ListMonitor`'s fetched objects, or `nil` if not found.
     */
    public func indexPathOf(_ object: T) -> IndexPath? {
        
        CoreStore.assert(
            !self.isPendingRefetch || Thread.isMainThread,
            "Attempted to access a \(cs_typeName(self)) outside the main thread while a refetch is in progress."
        )
        return self.fetchedResultsController.indexPath(forObject: object)
    }
    
    
    // MARK: Public (Observers)
    
    /**
     Registers a `ListObserver` to be notified when changes to the receiver's list occur.
     
     To prevent retain-cycles, `ListMonitor` only keeps `weak` references to its observers.
     
     For thread safety, this method needs to be called from the main thread. An assertion failure will occur (on debug builds only) if called from any thread other than the main thread.
     
     Calling `addObserver(_:)` multiple times on the same observer is safe, as `ListMonitor` unregisters previous notifications to the observer before re-registering them.
     
     - parameter observer: a `ListObserver` to send change notifications to
     */
    public func addObserver<U: ListObserver>(_ observer: U) where U.ListEntityType == T {
        
        self.unregisterObserver(observer)
        self.registerObserver(
            observer,
            willChange: { (observer, monitor) in
                
                observer.listMonitorWillChange(monitor)
            },
            didChange: { (observer, monitor) in
                
                observer.listMonitorDidChange(monitor)
            },
            willRefetch: { (observer, monitor) in
                
                observer.listMonitorWillRefetch(monitor)
            },
            didRefetch: { (observer, monitor) in
                
                observer.listMonitorDidRefetch(monitor)
            }
        )
    }
    
    /**
     Registers a `ListObjectObserver` to be notified when changes to the receiver's list occur.
     
     To prevent retain-cycles, `ListMonitor` only keeps `weak` references to its observers.
     
     For thread safety, this method needs to be called from the main thread. An assertion failure will occur (on debug builds only) if called from any thread other than the main thread.
     
     Calling `addObserver(_:)` multiple times on the same observer is safe, as `ListMonitor` unregisters previous notifications to the observer before re-registering them.
     
     - parameter observer: a `ListObjectObserver` to send change notifications to
     */
    public func addObserver<U: ListObjectObserver>(_ observer: U) where U.ListEntityType == T {
        
        self.unregisterObserver(observer)
        self.registerObserver(
            observer,
            willChange: { (observer, monitor) in
                
                observer.listMonitorWillChange(monitor)
            },
            didChange: { (observer, monitor) in
                
                observer.listMonitorDidChange(monitor)
            },
            willRefetch: { (observer, monitor) in
                
                observer.listMonitorWillRefetch(monitor)
            },
            didRefetch: { (observer, monitor) in
                
                observer.listMonitorDidRefetch(monitor)
            }
        )
        self.registerObserver(
            observer,
            didInsertObject: { (observer, monitor, object, toIndexPath) in
                
                observer.listMonitor(monitor, didInsertObject: object, toIndexPath: toIndexPath)
            },
            didDeleteObject: { (observer, monitor, object, fromIndexPath) in
                
                observer.listMonitor(monitor, didDeleteObject: object, fromIndexPath: fromIndexPath)
            },
            didUpdateObject: { (observer, monitor, object, atIndexPath) in
                
                observer.listMonitor(monitor, didUpdateObject: object, atIndexPath: atIndexPath)
            },
            didMoveObject: { (observer, monitor, object, fromIndexPath, toIndexPath) in
                
                observer.listMonitor(monitor, didMoveObject: object, fromIndexPath: fromIndexPath, toIndexPath: toIndexPath)
            }
        )
    }
    
    /**
     Registers a `ListSectionObserver` to be notified when changes to the receiver's list occur.
     
     To prevent retain-cycles, `ListMonitor` only keeps `weak` references to its observers.
     
     For thread safety, this method needs to be called from the main thread. An assertion failure will occur (on debug builds only) if called from any thread other than the main thread.
     
     Calling `addObserver(_:)` multiple times on the same observer is safe, as `ListMonitor` unregisters previous notifications to the observer before re-registering them.
     
     - parameter observer: a `ListSectionObserver` to send change notifications to
     */
    public func addObserver<U: ListSectionObserver>(_ observer: U) where U.ListEntityType == T {
        
        self.unregisterObserver(observer)
        self.registerObserver(
            observer,
            willChange: { (observer, monitor) in
                
                observer.listMonitorWillChange(monitor)
            },
            didChange: { (observer, monitor) in
                
                observer.listMonitorDidChange(monitor)
            },
            willRefetch: { (observer, monitor) in
                
                observer.listMonitorWillRefetch(monitor)
            },
            didRefetch: { (observer, monitor) in
                
                observer.listMonitorDidRefetch(monitor)
            }
        )
        self.registerObserver(
            observer,
            didInsertObject: { (observer, monitor, object, toIndexPath) in
                
                observer.listMonitor(monitor, didInsertObject: object, toIndexPath: toIndexPath)
            },
            didDeleteObject: { (observer, monitor, object, fromIndexPath) in
                
                observer.listMonitor(monitor, didDeleteObject: object, fromIndexPath: fromIndexPath)
            },
            didUpdateObject: { (observer, monitor, object, atIndexPath) in
                
                observer.listMonitor(monitor, didUpdateObject: object, atIndexPath: atIndexPath)
            },
            didMoveObject: { (observer, monitor, object, fromIndexPath, toIndexPath) in
                
                observer.listMonitor(monitor, didMoveObject: object, fromIndexPath: fromIndexPath, toIndexPath: toIndexPath)
            }
        )
        self.registerObserver(
            observer,
            didInsertSection: { (observer, monitor, sectionInfo, toIndex) in
                
                observer.listMonitor(monitor, didInsertSection: sectionInfo, toSectionIndex: toIndex)
            },
            didDeleteSection: { (observer, monitor, sectionInfo, fromIndex) in
                
               observer.listMonitor(monitor, didDeleteSection: sectionInfo, fromSectionIndex: fromIndex)
            }
        )
    }
    
    /**
     Unregisters a `ListObserver` from receiving notifications for changes to the receiver's list.
     
     For thread safety, this method needs to be called from the main thread. An assertion failure will occur (on debug builds only) if called from any thread other than the main thread.
     
     - parameter observer: a `ListObserver` to unregister notifications to
     */
    public func removeObserver<U: ListObserver>(_ observer: U) where U.ListEntityType == T {
        
        self.unregisterObserver(observer)
    }
    
    
    // MARK: Public (Refetching)
    
    /**
     Returns `true` if a call to `refetch(...)` was made to the `ListMonitor` and is currently waiting for the fetching to complete. Returns `false` otherwise.
     */
    public private(set) var isPendingRefetch = false
    
    /**
     Asks the `ListMonitor` to refetch its objects using the specified series of `FetchClause`s. Note that this method does not execute the fetch immediately; the actual fetching will happen after the `NSFetchedResultsController`'s last `controllerDidChangeContent(_:)` notification completes.
     
     `refetch(...)` broadcasts `listMonitorWillRefetch(...)` to its observers immediately, and then `listMonitorDidRefetch(...)` after the new fetch request completes.
     
     - parameter fetchClauses: a series of `FetchClause` instances for fetching the object list. Accepts `Where`, `OrderBy`, and `Tweak` clauses. Note that only specified clauses will be changed; unspecified clauses will use previous values.
     */
    public func refetch(_ fetchClauses: FetchClause...) {
        
        self.refetch(fetchClauses)
    }
    
    /**
     Asks the `ListMonitor` to refetch its objects using the specified series of `FetchClause`s. Note that this method does not execute the fetch immediately; the actual fetching will happen after the `NSFetchedResultsController`'s last `controllerDidChangeContent(_:)` notification completes.
     
     `refetch(...)` broadcasts `listMonitorWillRefetch(...)` to its observers immediately, and then `listMonitorDidRefetch(...)` after the new fetch request completes.
     
     - parameter fetchClauses: a series of `FetchClause` instances for fetching the object list. Accepts `Where`, `OrderBy`, and `Tweak` clauses. Note that only specified clauses will be changed; unspecified clauses will use previous values.
     */
    public func refetch(_ fetchClauses: [FetchClause]) {
        
        self.refetch { (fetchRequest) in
            
            fetchClauses.forEach { $0.applyToFetchRequest(fetchRequest) }
        }
    }
    
    
    // MARK: Hashable
    
    public var hashValue: Int {
        
        return ObjectIdentifier(self).hashValue
    }
    
    
    // MARK: Internal
    
    internal convenience init(dataStack: DataStack, from: From<T>, sectionBy: SectionBy?, applyFetchClauses: @escaping (_ fetchRequest: NSFetchRequest<NSManagedObject>) -> Void) {
        
        self.init(
            context: dataStack.mainContext,
            transactionQueue: dataStack.childTransactionQueue,
            from: from,
            sectionBy: sectionBy,
            applyFetchClauses: applyFetchClauses,
            createAsynchronously: nil
        )
    }
    
    internal convenience init(dataStack: DataStack, from: From<T>, sectionBy: SectionBy?, applyFetchClauses: @escaping (_ fetchRequest: NSFetchRequest<NSManagedObject>) -> Void, createAsynchronously: @escaping (ListMonitor<T>) -> Void) {
        
        self.init(
            context: dataStack.mainContext,
            transactionQueue: dataStack.childTransactionQueue,
            from: from,
            sectionBy: sectionBy,
            applyFetchClauses: applyFetchClauses,
            createAsynchronously: createAsynchronously
        )
    }
    
    internal convenience init(unsafeTransaction: UnsafeDataTransaction, from: From<T>, sectionBy: SectionBy?, applyFetchClauses: @escaping (_ fetchRequest: NSFetchRequest<NSManagedObject>) -> Void) {
        
        self.init(
            context: unsafeTransaction.context,
            transactionQueue: unsafeTransaction.transactionQueue,
            from: from,
            sectionBy: sectionBy,
            applyFetchClauses: applyFetchClauses,
            createAsynchronously: nil
        )
    }
    
    internal convenience init(unsafeTransaction: UnsafeDataTransaction, from: From<T>, sectionBy: SectionBy?, applyFetchClauses: @escaping (_ fetchRequest: NSFetchRequest<NSManagedObject>) -> Void, createAsynchronously: @escaping (ListMonitor<T>) -> Void) {
        
        self.init(
            context: unsafeTransaction.context,
            transactionQueue: unsafeTransaction.transactionQueue,
            from: from,
            sectionBy: sectionBy,
            applyFetchClauses: applyFetchClauses,
            createAsynchronously: createAsynchronously
        )
    }
    
    internal func upcast() -> ListMonitor<NSManagedObject> {
        
        return unsafeBitCast(self, to: ListMonitor<NSManagedObject>.self)
    }
    
    internal func registerChangeNotification(_ notificationKey: UnsafeRawPointer, name: Notification.Name, toObserver observer: AnyObject, callback: @escaping (_ monitor: ListMonitor<T>) -> Void) {
        
        cs_setAssociatedRetainedObject(
            NotificationObserver(
                notificationName: name,
                object: self,
                closure: { [weak self] (note) -> Void in
                    
                    guard let `self` = self else {
                        
                        return
                    }
                    callback(self)
                }
            ),
            forKey: notificationKey,
            inObject: observer
        )
    }
    
    internal func registerObjectNotification(_ notificationKey: UnsafeRawPointer, name: Notification.Name, toObserver observer: AnyObject, callback: @escaping (_ monitor: ListMonitor<T>, _ object: T, _ indexPath: IndexPath?, _ newIndexPath: IndexPath?) -> Void) {
        
        cs_setAssociatedRetainedObject(
            NotificationObserver(
                notificationName: name,
                object: self,
                closure: { [weak self] (note) -> Void in
                    
                    guard let `self` = self,
                        let userInfo = note.userInfo,
                        let object = userInfo[String(describing: NSManagedObject.self)] as? T else {
                            
                            return
                    }
                    callback(
                        self,
                        object,
                        userInfo[String(describing: IndexPath.self)] as? IndexPath,
                        userInfo["\(String(describing: IndexPath.self)).New"] as? IndexPath
                    )
                }
            ),
            forKey: notificationKey,
            inObject: observer
        )
    }
    
    internal func registerSectionNotification(_ notificationKey: UnsafeRawPointer, name: Notification.Name, toObserver observer: AnyObject, callback: @escaping (_ monitor: ListMonitor<T>, _ sectionInfo: NSFetchedResultsSectionInfo, _ sectionIndex: Int) -> Void) {
        
        cs_setAssociatedRetainedObject(
            NotificationObserver(
                notificationName: name,
                object: self,
                closure: { [weak self] (note) -> Void in
                    
                    guard let `self` = self,
                        let userInfo = note.userInfo,
                        let sectionInfo = userInfo[String(describing: NSFetchedResultsSectionInfo.self)] as? NSFetchedResultsSectionInfo,
                        let sectionIndex = (userInfo[String(describing: NSNumber.self)] as? NSNumber)?.intValue else {
                            
                            return
                    }
                    callback(self, sectionInfo, sectionIndex)
                }
            ),
            forKey: notificationKey,
            inObject: observer
        )
    }
    
    internal func registerObserver<U: AnyObject>(_ observer: U, willChange: @escaping (_ observer: U, _ monitor: ListMonitor<T>) -> Void, didChange: @escaping (_ observer: U, _ monitor: ListMonitor<T>) -> Void, willRefetch: @escaping (_ observer: U, _ monitor: ListMonitor<T>) -> Void, didRefetch: @escaping (_ observer: U, _ monitor: ListMonitor<T>) -> Void) {
        
        CoreStore.assert(
            Thread.isMainThread,
            "Attempted to add an observer of type \(cs_typeName(observer)) outside the main thread."
        )
        self.registerChangeNotification(
            &self.willChangeListKey,
            name: Notification.Name.listMonitorWillChangeList,
            toObserver: observer,
            callback: { [weak observer] (monitor) -> Void in
                
                guard let observer = observer else {
                    
                    return
                }
                willChange(observer, monitor)
            }
        )
        self.registerChangeNotification(
            &self.didChangeListKey,
            name: Notification.Name.listMonitorDidChangeList,
            toObserver: observer,
            callback: { [weak observer] (monitor) -> Void in
                
                guard let observer = observer else {
                    
                    return
                }
                didChange(observer, monitor)
            }
        )
        self.registerChangeNotification(
            &self.willRefetchListKey,
            name: Notification.Name.listMonitorWillRefetchList,
            toObserver: observer,
            callback: { [weak observer] (monitor) -> Void in
                
                guard let observer = observer else {
                    
                    return
                }
                willRefetch(observer, monitor)
            }
        )
        self.registerChangeNotification(
            &self.didRefetchListKey,
            name: Notification.Name.listMonitorDidRefetchList,
            toObserver: observer,
            callback: { [weak observer] (monitor) -> Void in
                
                guard let observer = observer else {
                    
                    return
                }
                didRefetch(observer, monitor)
            }
        )
    }
    
    internal func registerObserver<U: AnyObject>(_ observer: U, didInsertObject: @escaping (_ observer: U, _ monitor: ListMonitor<T>, _ object: T, _ toIndexPath: IndexPath) -> Void, didDeleteObject: @escaping (_ observer: U, _ monitor: ListMonitor<T>, _ object: T, _ fromIndexPath: IndexPath) -> Void, didUpdateObject: @escaping (_ observer: U, _ monitor: ListMonitor<T>, _ object: T, _ atIndexPath: IndexPath) -> Void, didMoveObject: @escaping (_ observer: U, _ monitor: ListMonitor<T>, _ object: T, _ fromIndexPath: IndexPath, _ toIndexPath: IndexPath) -> Void) {
        
        CoreStore.assert(
            Thread.isMainThread,
            "Attempted to add an observer of type \(cs_typeName(observer)) outside the main thread."
        )
        
        self.registerObjectNotification(
            &self.didInsertObjectKey,
            name: Notification.Name.listMonitorDidInsertObject,
            toObserver: observer,
            callback: { [weak observer] (monitor, object, indexPath, newIndexPath) -> Void in
                
                guard let observer = observer else {
                    
                    return
                }
                didInsertObject(observer, monitor, object, newIndexPath!)
            }
        )
        self.registerObjectNotification(
            &self.didDeleteObjectKey,
            name: Notification.Name.listMonitorDidDeleteObject,
            toObserver: observer,
            callback: { [weak observer] (monitor, object, indexPath, newIndexPath) -> Void in
                
                guard let observer = observer else {
                    
                    return
                }
                didDeleteObject(observer, monitor, object, indexPath!)
            }
        )
        self.registerObjectNotification(
            &self.didUpdateObjectKey,
            name: Notification.Name.listMonitorDidUpdateObject,
            toObserver: observer,
            callback: { [weak observer] (monitor, object, indexPath, newIndexPath) -> Void in
                
                guard let observer = observer else {
                    
                    return
                }
                didUpdateObject(observer, monitor, object, indexPath!)
            }
        )
        self.registerObjectNotification(
            &self.didMoveObjectKey,
            name: Notification.Name.listMonitorDidMoveObject,
            toObserver: observer,
            callback: { [weak observer] (monitor, object, indexPath, newIndexPath) -> Void in
                
                guard let observer = observer else {
                    
                    return
                }
                didMoveObject(observer, monitor, object, indexPath!, newIndexPath!)
            }
        )
    }
    
    internal func registerObserver<U: AnyObject>(_ observer: U, didInsertSection: @escaping (_ observer: U, _ monitor: ListMonitor<T>, _ sectionInfo: NSFetchedResultsSectionInfo, _ toIndex: Int) -> Void, didDeleteSection: @escaping (_ observer: U, _ monitor: ListMonitor<T>, _ sectionInfo: NSFetchedResultsSectionInfo, _ fromIndex: Int) -> Void) {
        
        CoreStore.assert(
            Thread.isMainThread,
            "Attempted to add an observer of type \(cs_typeName(observer)) outside the main thread."
        )
        
        self.registerSectionNotification(
            &self.didInsertSectionKey,
            name: Notification.Name.listMonitorDidInsertSection,
            toObserver: observer,
            callback: { [weak observer] (monitor, sectionInfo, sectionIndex) -> Void in
                
                guard let observer = observer else {
                    
                    return
                }
                didInsertSection(observer, monitor, sectionInfo, sectionIndex)
            }
        )
        self.registerSectionNotification(
            &self.didDeleteSectionKey,
            name: Notification.Name.listMonitorDidDeleteSection,
            toObserver: observer,
            callback: { [weak observer] (monitor, sectionInfo, sectionIndex) -> Void in
                
                guard let observer = observer else {
                    
                    return
                }
                didDeleteSection(observer, monitor, sectionInfo, sectionIndex)
            }
        )
    }
    
    internal func unregisterObserver(_ observer: AnyObject) {
        
        CoreStore.assert(
            Thread.isMainThread,
            "Attempted to remove an observer of type \(cs_typeName(observer)) outside the main thread."
        )
        let nilValue: AnyObject? = nil
        cs_setAssociatedRetainedObject(nilValue, forKey: &self.willChangeListKey, inObject: observer)
        cs_setAssociatedRetainedObject(nilValue, forKey: &self.didChangeListKey, inObject: observer)
        cs_setAssociatedRetainedObject(nilValue, forKey: &self.willRefetchListKey, inObject: observer)
        cs_setAssociatedRetainedObject(nilValue, forKey: &self.didRefetchListKey, inObject: observer)
        
        cs_setAssociatedRetainedObject(nilValue, forKey: &self.didInsertObjectKey, inObject: observer)
        cs_setAssociatedRetainedObject(nilValue, forKey: &self.didDeleteObjectKey, inObject: observer)
        cs_setAssociatedRetainedObject(nilValue, forKey: &self.didUpdateObjectKey, inObject: observer)
        cs_setAssociatedRetainedObject(nilValue, forKey: &self.didMoveObjectKey, inObject: observer)
        
        cs_setAssociatedRetainedObject(nilValue, forKey: &self.didInsertSectionKey, inObject: observer)
        cs_setAssociatedRetainedObject(nilValue, forKey: &self.didDeleteSectionKey, inObject: observer)
    }
    
    internal func refetch(_ applyFetchClauses: @escaping (_ fetchRequest: NSFetchRequest<NSManagedObject>) -> Void) {
        
        CoreStore.assert(
            Thread.isMainThread,
            "Attempted to refetch a \(cs_typeName(self)) outside the main thread."
        )
        
        if !self.isPendingRefetch {
            
            self.isPendingRefetch = true
            
            NotificationCenter.default.post(
                name: Notification.Name.listMonitorWillRefetchList,
                object: self
            )
        }
        self.applyFetchClauses = applyFetchClauses
        
        self.taskGroup.notify(queue: .main) { [weak self] () -> Void in
            
            guard let `self` = self else {
                
                return
            }
            
            self.fetchedResultsControllerDelegate.enabled = false
            self.applyFetchClauses(self.fetchedResultsController.fetchRequest)
            
            self.transactionQueue.async { [weak self] in
                
                guard let `self` = self else {
                    
                    return
                }
                
                try! self.fetchedResultsController.performFetchFromSpecifiedStores()
                
                DispatchQueue.main.async { [weak self] () -> Void in
                    
                    guard let `self` = self else {
                        
                        return
                    }
                    
                    self.fetchedResultsControllerDelegate.enabled = true
                    self.isPendingRefetch = false
                    
                    NotificationCenter.default.post(
                        name: Notification.Name.listMonitorDidRefetchList,
                        object: self
                    )
                }
            }
        }
    }
    
    deinit {
        
        self.fetchedResultsControllerDelegate.fetchedResultsController = nil
        self.isPersistentStoreChanging = false
    }
    
    
    // MARK: Private
    
    fileprivate let fetchedResultsController: CoreStoreFetchedResultsController
    fileprivate let taskGroup = DispatchGroup()
    fileprivate let sectionIndexTransformer: (_ sectionName: KeyPath?) -> String?
    
    private var willChangeListKey: Void?
    private var didChangeListKey: Void?
    private var willRefetchListKey: Void?
    private var didRefetchListKey: Void?
    
    private var didInsertObjectKey: Void?
    private var didDeleteObjectKey: Void?
    private var didUpdateObjectKey: Void?
    private var didMoveObjectKey: Void?
    
    private var didInsertSectionKey: Void?
    private var didDeleteSectionKey: Void?
    
    private let fetchedResultsControllerDelegate: FetchedResultsControllerDelegate<T>
    private var observerForWillChangePersistentStore: NotificationObserver!
    private var observerForDidChangePersistentStore: NotificationObserver!
    private let transactionQueue: DispatchQueue
    private var applyFetchClauses: (_ fetchRequest: NSFetchRequest<NSManagedObject>) -> Void
    
    private var isPersistentStoreChanging: Bool = false {
        
        didSet {
            
            let newValue = self.isPersistentStoreChanging
            guard newValue != oldValue else {
                
                return
            }
            
            if newValue {
                
                self.taskGroup.enter()
            }
            else {
                
                self.taskGroup.leave()
            }
        }
    }
    
    private init(context: NSManagedObjectContext, transactionQueue: DispatchQueue, from: From<T>, sectionBy: SectionBy?, applyFetchClauses: @escaping (_ fetchRequest: NSFetchRequest<NSManagedObject>) -> Void, createAsynchronously: ((ListMonitor<T>) -> Void)?) {
        
        let fetchRequest = CoreStoreFetchRequest<T>()
        fetchRequest.fetchLimit = 0
        fetchRequest.resultType = .managedObjectResultType
        fetchRequest.fetchBatchSize = 20
        fetchRequest.includesPendingChanges = false
        fetchRequest.shouldRefreshRefetchedObjects = true
        
        let fetchedResultsController = CoreStoreFetchedResultsController(
            context: context,
            fetchRequest: fetchRequest.dynamicCast(),
            from: from,
            sectionBy: sectionBy,
            applyFetchClauses: applyFetchClauses
        )
        
        let fetchedResultsControllerDelegate = FetchedResultsControllerDelegate<T>()
        
        self.fetchedResultsController = fetchedResultsController
        self.fetchedResultsControllerDelegate = fetchedResultsControllerDelegate
        
        if let sectionIndexTransformer = sectionBy?.sectionIndexTransformer {
            
            self.sectionIndexTransformer = sectionIndexTransformer
        }
        else {
            
            self.sectionIndexTransformer = { $0 }
        }
        self.transactionQueue = transactionQueue
        self.applyFetchClauses = applyFetchClauses
        
        fetchedResultsControllerDelegate.handler = self
        fetchedResultsControllerDelegate.fetchedResultsController = fetchedResultsController
        
        guard let coordinator = context.parentStack?.coordinator else {
            
            return
        }
        
        self.observerForWillChangePersistentStore = NotificationObserver(
            notificationName: NSNotification.Name.NSPersistentStoreCoordinatorStoresWillChange,
            object: coordinator,
            queue: OperationQueue.main,
            closure: { [weak self] (note) -> Void in
                
                guard let `self` = self else {
                    
                    return
                }
                
                self.isPersistentStoreChanging = true
                
<<<<<<< HEAD
                guard let removedStores = (note.userInfo?[NSRemovedPersistentStoresKey] as? [NSPersistentStore]).flatMap(Set.init),
                    !Set(self.fetchedResultsController.fetchRequest.affectedStores ?? []).intersection(removedStores).isEmpty else {
=======
                guard let removedStores = (note.userInfo?[NSRemovedPersistentStoresKey] as? [NSPersistentStore]).flatMap(Set.init)
                    where !Set((self.fetchedResultsController.fetchRequest as! CoreStoreFetchRequest).safeAffectedStores ?? []).intersect(removedStores).isEmpty else {
>>>>>>> ed8c7b35
                        
                        return
                }
                self.refetch(self.applyFetchClauses)
            }
        )
        
        self.observerForDidChangePersistentStore = NotificationObserver(
            notificationName: NSNotification.Name.NSPersistentStoreCoordinatorStoresDidChange,
            object: coordinator,
            queue: OperationQueue.main,
            closure: { [weak self] (note) -> Void in
                
                guard let `self` = self else {
                    
                    return
                }
                
                if !self.isPendingRefetch {
                    
                    let previousStores = Set((self.fetchedResultsController.fetchRequest as! CoreStoreFetchRequest).safeAffectedStores ?? [])
                    let currentStores = previousStores
                        .subtracting(note.userInfo?[NSRemovedPersistentStoresKey] as? [NSPersistentStore] ?? [])
                        .union(note.userInfo?[NSAddedPersistentStoresKey] as? [NSPersistentStore] ?? [])
                    
                    if previousStores != currentStores {
                        
                        self.refetch(self.applyFetchClauses)
                    }
                }
                
                self.isPersistentStoreChanging = false
            }
        )
        
        if let createAsynchronously = createAsynchronously {
            
            transactionQueue.async {
                
                try! fetchedResultsController.performFetchFromSpecifiedStores()
                self.taskGroup.notify(queue: .main) {
                    
                    createAsynchronously(self)
                }
            }
        }
        else {
            
            try! fetchedResultsController.performFetchFromSpecifiedStores()
        }
    }
}


// MARK: - ListMonitor: Equatable

public func == <T: NSManagedObject>(lhs: ListMonitor<T>, rhs: ListMonitor<T>) -> Bool {
    
    return lhs === rhs
}

public func == <T: NSManagedObject, U: NSManagedObject>(lhs: ListMonitor<T>, rhs: ListMonitor<U>) -> Bool {
    
    return lhs.fetchedResultsController === rhs.fetchedResultsController
}

public func ~= <T: NSManagedObject>(lhs: ListMonitor<T>, rhs: ListMonitor<T>) -> Bool {
    
    return lhs === rhs
}

public func ~= <T: NSManagedObject, U: NSManagedObject>(lhs: ListMonitor<T>, rhs: ListMonitor<U>) -> Bool {
    
    return lhs.fetchedResultsController === rhs.fetchedResultsController
}

extension ListMonitor: Equatable { }


// MARK: - ListMonitor: FetchedResultsControllerHandler

extension ListMonitor: FetchedResultsControllerHandler {
    
    // MARK: FetchedResultsControllerHandler
    
    internal func controller(_ controller: NSFetchedResultsController<NSFetchRequestResult>, didChangeObject anObject: Any, atIndexPath indexPath: IndexPath?, forChangeType type: NSFetchedResultsChangeType, newIndexPath: IndexPath?) {
        
        switch type {
            
        case .insert:
            NotificationCenter.default.post(
                name: Notification.Name.listMonitorDidInsertObject,
                object: self,
                userInfo: [
                    String(describing: NSManagedObject.self): anObject,
                    "\(String(describing: IndexPath.self)).New": newIndexPath!
                ]
            )
            
        case .delete:
            NotificationCenter.default.post(
                name: Notification.Name.listMonitorDidDeleteObject,
                object: self,
                userInfo: [
                    String(describing: NSManagedObject.self): anObject,
                    String(describing: IndexPath.self): indexPath!
                ]
            )
            
        case .update:
            NotificationCenter.default.post(
                name: Notification.Name.listMonitorDidUpdateObject,
                object: self,
                userInfo: [
                    String(describing: NSManagedObject.self): anObject,
                    String(describing: IndexPath.self): indexPath!
                ]
            )
            
        case .move:
            NotificationCenter.default.post(
                name: Notification.Name.listMonitorDidMoveObject,
                object: self,
                userInfo: [
                    String(describing: NSManagedObject.self): anObject,
                    String(describing: IndexPath.self): indexPath!,
                    "\(String(describing: IndexPath.self)).New": newIndexPath!
                ]
            )
        }
    }
    
    internal func controller(_ controller: NSFetchedResultsController<NSFetchRequestResult>, didChangeSection sectionInfo: NSFetchedResultsSectionInfo, atIndex sectionIndex: Int, forChangeType type: NSFetchedResultsChangeType) {
        
        switch type {
            
        case .insert:
            NotificationCenter.default.post(
                name: Notification.Name.listMonitorDidInsertSection,
                object: self,
                userInfo: [
                    String(describing: NSFetchedResultsSectionInfo.self): sectionInfo,
                    String(describing: NSNumber.self): NSNumber(value: sectionIndex)
                ]
            )
            
        case .delete:
            NotificationCenter.default.post(
                name: Notification.Name.listMonitorDidDeleteSection,
                object: self,
                userInfo: [
                    String(describing: NSFetchedResultsSectionInfo.self): sectionInfo,
                    String(describing: NSNumber.self): NSNumber(value: sectionIndex)
                ]
            )
            
        default:
            break
        }
    }
    
    internal func controllerWillChangeContent(_ controller: NSFetchedResultsController<NSFetchRequestResult>) {
        
        self.taskGroup.enter()
        NotificationCenter.default.post(
            name: Notification.Name.listMonitorWillChangeList,
            object: self
        )
    }
    
   internal func controllerDidChangeContent(_ controller: NSFetchedResultsController<NSFetchRequestResult>) {
        
        NotificationCenter.default.post(
            name: Notification.Name.listMonitorDidChangeList,
            object: self
        )
        self.taskGroup.leave()
    }
    
   internal func controller(_ controller: NSFetchedResultsController<NSFetchRequestResult>, sectionIndexTitleForSectionName sectionName: String?) -> String? {
    
        return self.sectionIndexTransformer(sectionName)
    }
}


// MARK: - Notification Keys
    
fileprivate extension Notification.Name {
    
    fileprivate static let listMonitorWillChangeList = Notification.Name(rawValue: "listMonitorWillChangeList")
    fileprivate static let listMonitorDidChangeList = Notification.Name(rawValue: "listMonitorDidChangeList")
    fileprivate static let listMonitorWillRefetchList = Notification.Name(rawValue: "listMonitorWillRefetchList")
    fileprivate static let listMonitorDidRefetchList = Notification.Name(rawValue: "listMonitorDidRefetchList")
    fileprivate static let listMonitorDidInsertObject = Notification.Name(rawValue: "listMonitorDidInsertObject")
    fileprivate static let listMonitorDidDeleteObject = Notification.Name(rawValue: "listMonitorDidDeleteObject")
    fileprivate static let listMonitorDidUpdateObject = Notification.Name(rawValue: "listMonitorDidUpdateObject")
    fileprivate static let listMonitorDidMoveObject = Notification.Name(rawValue: "listMonitorDidMoveObject")
    fileprivate static let listMonitorDidInsertSection = Notification.Name(rawValue: "listMonitorDidInsertSection")
    fileprivate static let listMonitorDidDeleteSection = Notification.Name(rawValue: "listMonitorDidDeleteSection")
}

#endif<|MERGE_RESOLUTION|>--- conflicted
+++ resolved
@@ -1067,13 +1067,8 @@
                 
                 self.isPersistentStoreChanging = true
                 
-<<<<<<< HEAD
                 guard let removedStores = (note.userInfo?[NSRemovedPersistentStoresKey] as? [NSPersistentStore]).flatMap(Set.init),
-                    !Set(self.fetchedResultsController.fetchRequest.affectedStores ?? []).intersection(removedStores).isEmpty else {
-=======
-                guard let removedStores = (note.userInfo?[NSRemovedPersistentStoresKey] as? [NSPersistentStore]).flatMap(Set.init)
-                    where !Set((self.fetchedResultsController.fetchRequest as! CoreStoreFetchRequest).safeAffectedStores ?? []).intersect(removedStores).isEmpty else {
->>>>>>> ed8c7b35
+                    !Set((self.fetchedResultsController.fetchRequest as! CoreStoreFetchRequest).affectedStores ?? []).intersection(removedStores).isEmpty else {
                         
                         return
                 }
