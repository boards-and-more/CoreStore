//
//  NotificationObserver.swift
//  CoreStore
//
//  Copyright © 2014 John Rommel Estropia
//
//  Permission is hereby granted, free of charge, to any person obtaining a copy
//  of this software and associated documentation files (the "Software"), to deal
//  in the Software without restriction, including without limitation the rights
//  to use, copy, modify, merge, publish, distribute, sublicense, and/or sell
//  copies of the Software, and to permit persons to whom the Software is
//  furnished to do so, subject to the following conditions:
//
//  The above copyright notice and this permission notice shall be included in all
//  copies or substantial portions of the Software.
//
//  THE SOFTWARE IS PROVIDED "AS IS", WITHOUT WARRANTY OF ANY KIND, EXPRESS OR
//  IMPLIED, INCLUDING BUT NOT LIMITED TO THE WARRANTIES OF MERCHANTABILITY,
//  FITNESS FOR A PARTICULAR PURPOSE AND NONINFRINGEMENT. IN NO EVENT SHALL THE
//  AUTHORS OR COPYRIGHT HOLDERS BE LIABLE FOR ANY CLAIM, DAMAGES OR OTHER
//  LIABILITY, WHETHER IN AN ACTION OF CONTRACT, TORT OR OTHERWISE, ARISING FROM,
//  OUT OF OR IN CONNECTION WITH THE SOFTWARE OR THE USE OR OTHER DEALINGS IN THE
//  SOFTWARE.
//

import Foundation


// MARK: - NotificationObserver

internal final class NotificationObserver {
    
    // MARK: Public
    
<<<<<<< HEAD
    let notificationName: Notification.Name
    let object: AnyObject?
=======
>>>>>>> ed0fdc76
    let observer: NSObjectProtocol
    
    init(notificationName: Notification.Name, object: AnyObject?, queue: OperationQueue? = nil, closure: @escaping (_ note: Notification) -> Void) {
        
<<<<<<< HEAD
        self.notificationName = notificationName
        self.object = object
        self.observer = NotificationCenter.default.addObserver(
            forName: notificationName,
=======
        self.observer = NSNotificationCenter.defaultCenter().addObserverForName(
            notificationName,
>>>>>>> ed0fdc76
            object: object,
            queue: queue,
            using: closure
        )
    }
    
    deinit {
        
<<<<<<< HEAD
        NotificationCenter.default.removeObserver(
            self.observer,
            name: self.notificationName,
            object: self.object
        )
=======
        NSNotificationCenter.defaultCenter().removeObserver(self.observer)
>>>>>>> ed0fdc76
    }
}<|MERGE_RESOLUTION|>--- conflicted
+++ resolved
@@ -32,24 +32,12 @@
     
     // MARK: Public
     
-<<<<<<< HEAD
-    let notificationName: Notification.Name
-    let object: AnyObject?
-=======
->>>>>>> ed0fdc76
     let observer: NSObjectProtocol
     
     init(notificationName: Notification.Name, object: AnyObject?, queue: OperationQueue? = nil, closure: @escaping (_ note: Notification) -> Void) {
         
-<<<<<<< HEAD
-        self.notificationName = notificationName
-        self.object = object
         self.observer = NotificationCenter.default.addObserver(
             forName: notificationName,
-=======
-        self.observer = NSNotificationCenter.defaultCenter().addObserverForName(
-            notificationName,
->>>>>>> ed0fdc76
             object: object,
             queue: queue,
             using: closure
@@ -58,14 +46,6 @@
     
     deinit {
         
-<<<<<<< HEAD
-        NotificationCenter.default.removeObserver(
-            self.observer,
-            name: self.notificationName,
-            object: self.object
-        )
-=======
-        NSNotificationCenter.defaultCenter().removeObserver(self.observer)
->>>>>>> ed0fdc76
+        NotificationCenter.default.removeObserver(self.observer)
     }
 }