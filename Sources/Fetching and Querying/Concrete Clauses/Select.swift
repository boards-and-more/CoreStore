//
//  Select.swift
//  CoreStore
//
//  Copyright © 2015 John Rommel Estropia
//
//  Permission is hereby granted, free of charge, to any person obtaining a copy
//  of this software and associated documentation files (the "Software"), to deal
//  in the Software without restriction, including without limitation the rights
//  to use, copy, modify, merge, publish, distribute, sublicense, and/or sell
//  copies of the Software, and to permit persons to whom the Software is
//  furnished to do so, subject to the following conditions:
//
//  The above copyright notice and this permission notice shall be included in all
//  copies or substantial portions of the Software.
//
//  THE SOFTWARE IS PROVIDED "AS IS", WITHOUT WARRANTY OF ANY KIND, EXPRESS OR
//  IMPLIED, INCLUDING BUT NOT LIMITED TO THE WARRANTIES OF MERCHANTABILITY,
//  FITNESS FOR A PARTICULAR PURPOSE AND NONINFRINGEMENT. IN NO EVENT SHALL THE
//  AUTHORS OR COPYRIGHT HOLDERS BE LIABLE FOR ANY CLAIM, DAMAGES OR OTHER
//  LIABILITY, WHETHER IN AN ACTION OF CONTRACT, TORT OR OTHERWISE, ARISING FROM,
//  OUT OF OR IN CONNECTION WITH THE SOFTWARE OR THE USE OR OTHER DEALINGS IN THE
//  SOFTWARE.
//

import Foundation
import CoreData


// MARK: - SelectResultType

/**
 The `SelectResultType` protocol is implemented by return types supported by the `Select` clause.
 */
public protocol SelectResultType {}


// MARK: - SelectValueResultType

/**
 The `SelectValueResultType` protocol is implemented by return types supported by the `queryValue(...)` methods.
 */
public protocol SelectValueResultType: SelectResultType {
    
    static var attributeType: NSAttributeType { get }
    
    static func fromResultObject(_ result: AnyObject) -> Self?
}


// MARK: - SelectAttributesResultType

/**
 The `SelectValueResultType` protocol is implemented by return types supported by the `queryAttributes(...)` methods.
 */
public protocol SelectAttributesResultType: SelectResultType {
    
    static func fromResultObjects(_ result: [AnyObject]) -> [[NSString: AnyObject]]
}


// MARK: - SelectTerm

/**
 The `SelectTerm` is passed to the `Select` clause to indicate the attributes/aggregate keys to be queried.
 */
public enum SelectTerm: StringLiteralConvertible, Hashable {
    
    /**
     Provides a `SelectTerm` to a `Select` clause for querying an entity attribute. A shorter way to do the same is to assign from the string keypath directly:
     ```
     let fullName = CoreStore.queryValue(
         From<MyPersonEntity>(),
         Select<String>(.attribute("fullName")),
         Where("employeeID", isEqualTo: 1111)
     )
     ```
     is equivalent to:
     ```
     let fullName = CoreStore.queryValue(
         From<MyPersonEntity>(),
         Select<String>("fullName"),
         Where("employeeID", isEqualTo: 1111)
     )
     ```
     
     - parameter keyPath: the attribute name
     - returns: a `SelectTerm` to a `Select` clause for querying an entity attribute
     */
    public static func attribute(_ keyPath: KeyPath) -> SelectTerm {
        
        return ._attribute(keyPath)
    }
    
    /**
     Provides a `SelectTerm` to a `Select` clause for querying the average value of an attribute.
     ```
     let averageAge = CoreStore.queryValue(
         From<MyPersonEntity>(),
         Select<Int>(.average("age"))
     )
     ```
     
     - parameter keyPath: the attribute name
     - parameter alias: the dictionary key to use to access the result. Ignored when the query return value is not an `NSDictionary`. If `nil`, the default key "average(<attributeName>)" is used
     - returns: a `SelectTerm` to a `Select` clause for querying the average value of an attribute
     */
    public static func average(_ keyPath: KeyPath, As alias: KeyPath? = nil) -> SelectTerm {
        
        return ._aggregate(
            function: "average:",
            keyPath: keyPath,
            alias: alias ?? "average(\(keyPath))",
            nativeType: .decimalAttributeType
        )
    }
    
    /**
     Provides a `SelectTerm` to a `Select` clause for a count query.
     ```
     let numberOfEmployees = CoreStore.queryValue(
         From<MyPersonEntity>(),
         Select<Int>(.count("employeeID"))
     )
     ```
     
     - parameter keyPath: the attribute name
     - parameter alias: the dictionary key to use to access the result. Ignored when the query return value is not an `NSDictionary`. If `nil`, the default key "count(<attributeName>)" is used
     - returns: a `SelectTerm` to a `Select` clause for a count query
     */
    public static func count(_ keyPath: KeyPath, As alias: KeyPath? = nil) -> SelectTerm {
        
        return ._aggregate(
            function: "count:",
            keyPath: keyPath,
            alias: alias ?? "count(\(keyPath))",
            nativeType: .integer64AttributeType
        )
    }
    
    /**
     Provides a `SelectTerm` to a `Select` clause for querying the maximum value for an attribute.
     ```
     let maximumAge = CoreStore.queryValue(
         From<MyPersonEntity>(),
         Select<Int>(.maximum("age"))
     )
     ```
     
     - parameter keyPath: the attribute name
     - parameter alias: the dictionary key to use to access the result. Ignored when the query return value is not an `NSDictionary`. If `nil`, the default key "max(<attributeName>)" is used
     - returns: a `SelectTerm` to a `Select` clause for querying the maximum value for an attribute
     */
    public static func maximum(_ keyPath: KeyPath, As alias: KeyPath? = nil) -> SelectTerm {
        
        return ._aggregate(
            function: "max:",
            keyPath: keyPath,
            alias: alias ?? "max(\(keyPath))",
            nativeType: .undefinedAttributeType
        )
    }
    
    /**
     Provides a `SelectTerm` to a `Select` clause for querying the minimum value for an attribute.
     ```
     let minimumAge = CoreStore.queryValue(
         From<MyPersonEntity>(),
         Select<Int>(.minimum("age"))
     )
     ```
     
     - parameter keyPath: the attribute name
     - parameter alias: the dictionary key to use to access the result. Ignored when the query return value is not an `NSDictionary`. If `nil`, the default key "min(<attributeName>)" is used
     - returns: a `SelectTerm` to a `Select` clause for querying the minimum value for an attribute
     */
    public static func minimum(_ keyPath: KeyPath, As alias: KeyPath? = nil) -> SelectTerm {
        
        return ._aggregate(
            function: "min:",
            keyPath: keyPath,
            alias: alias ?? "min(\(keyPath))",
            nativeType: .undefinedAttributeType
        )
    }
    
    /**
     Provides a `SelectTerm` to a `Select` clause for querying the sum value for an attribute.
     ```
     let totalAge = CoreStore.queryValue(
         From<MyPersonEntity>(),
         Select<Int>(.sum("age"))
     )
     ```
     
     - parameter keyPath: the attribute name
     - parameter alias: the dictionary key to use to access the result. Ignored when the query return value is not an `NSDictionary`. If `nil`, the default key "sum(<attributeName>)" is used
     - returns: a `SelectTerm` to a `Select` clause for querying the sum value for an attribute
     */
    public static func sum(_ keyPath: KeyPath, As alias: KeyPath? = nil) -> SelectTerm {
        
        return ._aggregate(
            function: "sum:",
            keyPath: keyPath,
            alias: alias ?? "sum(\(keyPath))",
            nativeType: .decimalAttributeType
        )
    }
    
    /**
     Provides a `SelectTerm` to a `Select` clause for querying the `NSManagedObjectID`.
     ```
     let objectID = CoreStore.queryValue(
         From<MyPersonEntity>(),
         Select<NSManagedObjectID>(),
         Where("employeeID", isEqualTo: 1111)
     )
     ```
     
     - parameter keyPath: the attribute name
     - parameter alias: the dictionary key to use to access the result. Ignored when the query return value is not an `NSDictionary`. If `nil`, the default key "objecID" is used
     - returns: a `SelectTerm` to a `Select` clause for querying the sum value for an attribute
     */
    public static func objectID(As alias: KeyPath? = nil) -> SelectTerm {
        
        return ._identity(
            alias: alias ?? "objectID",
            nativeType: .objectIDAttributeType
        )
    }
    
    
    // MARK: StringLiteralConvertible
    
    public init(stringLiteral value: KeyPath) {
        
        self = ._attribute(value)
    }
    
    public init(unicodeScalarLiteral value: KeyPath) {
        
        self = ._attribute(value)
    }
    
    public init(extendedGraphemeClusterLiteral value: KeyPath) {
        
        self = ._attribute(value)
    }
    
    
    // MARK: Hashable
    
    public var hashValue: Int {
        
        switch self {
            
        case ._attribute(let keyPath):
            return 0 ^ keyPath.hashValue
            
        case ._aggregate(let function, let keyPath, let alias, let nativeType):
            return 1 ^ function.hashValue ^ keyPath.hashValue ^ alias.hashValue ^ nativeType.hashValue
            
        case ._identity(let alias, let nativeType):
            return 3 ^ alias.hashValue ^ nativeType.hashValue
        }
    }
    
    
    // MARK: Internal
    
    case _attribute(KeyPath)
    case _aggregate(function: String, keyPath: KeyPath, alias: String, nativeType: NSAttributeType)
    case _identity(alias: String, nativeType: NSAttributeType)
}


// MARK: - SelectTerm: Equatable

public func == (lhs: SelectTerm, rhs: SelectTerm) -> Bool {
    
    switch (lhs, rhs) {
        
    case (._attribute(let keyPath1), ._attribute(let keyPath2)):
        return keyPath1 == keyPath2
        
    case (._aggregate(let function1, let keyPath1, let alias1, let nativeType1),
        ._aggregate(let function2, let keyPath2, let alias2, let nativeType2)):
        return function1 == function2
            && keyPath1 == keyPath2
            && alias1 == alias2
            && nativeType1 == nativeType2
        
    case (._identity(let alias1, let nativeType1), ._identity(let alias2, let nativeType2)):
        return alias1 == alias2 && nativeType1 == nativeType2
        
    default:
        return false
    }
}


// MARK: - Select

/**
 The `Select` clause indicates the attribute / aggregate value to be queried. The generic type is a `SelectResultType`, and will be used as the return type for the query.
 
 You can bind the return type by specializing the initializer:
 ```
 let maximumAge = CoreStore.queryValue(
     From<MyPersonEntity>(),
     Select<Int>(.maximum("age"))
 )
 ```
 or by casting the type of the return value:
 ```
 let maximumAge: Int = CoreStore.queryValue(
     From<MyPersonEntity>(),
     Select(.maximum("age"))
 )
 ```
 Valid return types depend on the query:
 
 - for `queryValue(...)` methods:
     - `Bool`
     - `Int8`
     - `Int16`
     - `Int32`
     - `Int64`
     - `Double`
     - `Float`
     - `String`
     - `NSNumber`
     - `NSString`
     - `NSDecimalNumber`
     - `NSDate`
     - `NSData`
     - `NSManagedObjectID`
     - `NSString`
 - for `queryAttributes(...)` methods:
     - `NSDictionary`
 
 - parameter sortDescriptors: a series of `NSSortDescriptor`s
 */
public struct Select<T: SelectResultType>: Hashable {
    
    /**
     The `SelectResultType` type for the query's return value
     */
    public typealias ReturnType = T
    
    /**
     Initializes a `Select` clause with a list of `SelectTerm`s
     
     - parameter selectTerm: a `SelectTerm`
     - parameter selectTerms: a series of `SelectTerm`s
     */
    public init(_ selectTerm: SelectTerm, _ selectTerms: SelectTerm...) {
        
        self.selectTerms = [selectTerm] + selectTerms
    }
    
    /**
     Initializes a `Select` clause with a list of `SelectTerm`s
     
     - parameter selectTerms: a series of `SelectTerm`s
     */
    public init(_ selectTerms: [SelectTerm]) {
        
        self.selectTerms = selectTerms
    }
    
    
    // MARK: Hashable
    
    public var hashValue: Int {
        
        return self.selectTerms.map { $0.hashValue }.reduce(0, combine: ^)
    }
    
    
    // MARK: Internal
    
    internal let selectTerms: [SelectTerm]
}

public extension Select where T: NSManagedObjectID {
    
    public init() {
        
        self.init(.objectID())
    }
}


// MARK: - Select: Equatable

public func == <T: SelectResultType, U: SelectResultType>(lhs: Select<T>, rhs: Select<U>) -> Bool {
    
    return lhs.selectTerms == rhs.selectTerms
}


// MARK: - Bool: SelectValueResultType

extension Bool: SelectValueResultType {
    
    public static var attributeType: NSAttributeType {
        
        return .booleanAttributeType
    }
    
    public static func fromResultObject(_ result: AnyObject) -> Bool? {
        switch result {
            
        case let decimal as NSDecimalNumber:
            // iOS: NSDecimalNumber(string: "0.5").boolValue // true
            // OSX: NSDecimalNumber(string: "0.5").boolValue // false
            return NSNumber(value: decimal.doubleValue).boolValue
            
        case let number as NSNumber:
            return number.boolValue
            
        default:
            return nil
        }
    }
}


// MARK: - Int8: SelectValueResultType

extension Int8: SelectValueResultType {
    
    public static var attributeType: NSAttributeType {
        
        return .integer64AttributeType
    }
    
    public static func fromResultObject(_ result: AnyObject) -> Int8? {
        
        guard let value = (result as? NSNumber)?.int64Value else {
            
            return nil
        }
        return numericCast(value) as Int8
    }
}


// MARK: - Int16: SelectValueResultType

extension Int16: SelectValueResultType {
    
    public static var attributeType: NSAttributeType {
        
        return .integer64AttributeType
    }
    
    public static func fromResultObject(_ result: AnyObject) -> Int16? {
        
        guard let value = (result as? NSNumber)?.int64Value else {
            
            return nil
        }
        return numericCast(value) as Int16
    }
}


// MARK: - Int32: SelectValueResultType

extension Int32: SelectValueResultType {
    
    public static var attributeType: NSAttributeType {
        
        return .integer64AttributeType
    }
    
    public static func fromResultObject(_ result: AnyObject) -> Int32? {
        
        guard let value = (result as? NSNumber)?.int64Value else {
            
            return nil
        }
        return numericCast(value) as Int32
    }
}


// MARK: - Int64: SelectValueResultType

extension Int64: SelectValueResultType {
    
    public static var attributeType: NSAttributeType {
        
        return .integer64AttributeType
    }
    
    public static func fromResultObject(_ result: AnyObject) -> Int64? {
        
        return (result as? NSNumber)?.int64Value
    }
}


// MARK: - Int: SelectValueResultType

extension Int: SelectValueResultType {
    
    public static var attributeType: NSAttributeType {
        
        return .integer64AttributeType
    }
    
    public static func fromResultObject(_ result: AnyObject) -> Int? {
        
        guard let value = (result as? NSNumber)?.int64Value else {
            
            return nil
        }
        return numericCast(value) as Int
    }
}


// MARK: - Double : SelectValueResultType

extension Double: SelectValueResultType {
    
    public static var attributeType: NSAttributeType {
        
        return .doubleAttributeType
    }
    
    public static func fromResultObject(_ result: AnyObject) -> Double? {
        
        return (result as? NSNumber)?.doubleValue
    }
}


// MARK: - Float: SelectValueResultType

extension Float: SelectValueResultType {
    
    public static var attributeType: NSAttributeType {
        
        return .floatAttributeType
    }
    
    public static func fromResultObject(_ result: AnyObject) -> Float? {
        
        return (result as? NSNumber)?.floatValue
    }
}


// MARK: - String: SelectValueResultType

extension String: SelectValueResultType {
    
    public static var attributeType: NSAttributeType {
        
        return .stringAttributeType
    }
    
    public static func fromResultObject(_ result: AnyObject) -> String? {
        
        return result as? String
    }
}


// MARK: - Date: SelectValueResultType

extension Date: SelectValueResultType {
    
    public static var attributeType: NSAttributeType {
        
        return .dateAttributeType
    }
    
    public static func fromResultObject(_ result: AnyObject) -> Date? {
        
        return result as? Date
    }
}


// MARK: - Data: SelectValueResultType

extension Data: SelectValueResultType {
    
    public static var attributeType: NSAttributeType {
        
        return .binaryDataAttributeType
    }
    
    public static func fromResultObject(_ result: AnyObject) -> Data? {
        
        return result as? Data
    }
}


// MARK: - NSNumber: SelectValueResultType

extension NSNumber: SelectValueResultType {
    
    public class var attributeType: NSAttributeType {
        
        return .integer64AttributeType
    }
    
    public class func fromResultObject(_ result: AnyObject) -> Self? {
        
        func forceCast<T: NSNumber>(_ object: AnyObject) -> T? {
            
            return (object as? T)
        }
        return forceCast(result)
    }
}


// MARK: - NSString: SelectValueResultType

extension NSString: SelectValueResultType {
    
    public class var attributeType: NSAttributeType {
        
        return .stringAttributeType
    }
    
    public class func fromResultObject(_ result: AnyObject) -> Self? {
        
        func forceCast<T: NSString>(_ object: AnyObject) -> T? {
            
            return (object as? T)
        }
        return forceCast(result)
    }
}


// MARK: - NSDecimalNumber: SelectValueResultType

extension NSDecimalNumber {
    
    public override class var attributeType: NSAttributeType {
        
        return .decimalAttributeType
    }
    
    public override class func fromResultObject(_ result: AnyObject) -> Self? {
        
        func forceCast<T: NSDecimalNumber>(_ object: AnyObject) -> T? {
            
            return (object as? T)
        }
        return forceCast(result)
    }
}


// MARK: - NSDate: SelectValueResultType

extension NSDate: SelectValueResultType {
    
    public static var attributeType: NSAttributeType {
        
        return .dateAttributeType
    }
    
    public class func fromResultObject(_ result: AnyObject) -> Self? {
        
        func forceCast<T: NSDate>(_ object: AnyObject) -> T? {
            
            return (object as? T)
        }
        return forceCast(result)
    }
}


// MARK: - NSData: SelectValueResultType

extension NSData: SelectValueResultType {
    
    public static var attributeType: NSAttributeType {
        
        return .binaryDataAttributeType
    }
    
    public class func fromResultObject(_ result: AnyObject) -> Self? {
        
        func forceCast<T: NSData>(_ object: AnyObject) -> T? {
            
            return (object as? T)
        }
        return forceCast(result)
    }
}


// MARK: - NSManagedObjectID: SelectValueResultType

extension NSManagedObjectID: SelectValueResultType {
    
    public class var attributeType: NSAttributeType {
        
        return .objectIDAttributeType
    }
    
    public class func fromResultObject(_ result: AnyObject) -> Self? {
        
        func forceCast<T: NSManagedObjectID>(_ object: AnyObject) -> T? {
            
            return (object as? T)
        }
        return forceCast(result)
    }
}


// MARK: - NSManagedObjectID: SelectAttributesResultType

extension NSDictionary: SelectAttributesResultType {
    
    // MARK: SelectAttributesResultType
    
    public class func fromResultObjects(_ result: [AnyObject]) -> [[NSString: AnyObject]] {
        
        return result as! [[NSString: AnyObject]]
    }
}


// MARK: - Internal

internal extension Collection where Iterator.Element == SelectTerm {
    
    internal func applyToFetchRequest<T>(_ fetchRequest: NSFetchRequest<NSFetchRequestResult>, owner: T) {
        
        fetchRequest.includesPendingChanges = false
        fetchRequest.resultType = .dictionaryResultType
        
        func attributeDescriptionForKeyPath(keyPath: String, inEntity entity: NSEntityDescription) -> NSAttributeDescription? {
            
            let components = keyPath.componentsSeparatedByString(".")
            switch components.count {
                
            case 0:
                return nil
                
            case 1:
                return entity.attributesByName[components[0]]
                
            default:
                guard let relationship = entity.relationshipsByName[components[0]] else {
                    
                    return nil
                }
                return attributeDescriptionForKeyPath(
                    components.dropFirst().joinWithSeparator("."),
                    inEntity: relationship.entity
                )
            }
        }
        
        var propertiesToFetch = [AnyObject]()
        for term in self {
            
            switch term {
                
<<<<<<< HEAD
            case ._attribute(let keyPath):
                if let propertyDescription = propertiesByName[keyPath] {
=======
            case ._Attribute(let keyPath):
                let entityDescription = fetchRequest.entity!
                if let attributeDescription = attributeDescriptionForKeyPath(keyPath, inEntity: entityDescription) {
>>>>>>> 19502248
                    
                    propertiesToFetch.append(attributeDescription)
                }
                else {
                    
                    CoreStore.log(
<<<<<<< HEAD
                        .warning,
                        message: "The property \"\(keyPath)\" does not exist in entity \(cs_typeName(entityDescription.managedObjectClassName)) and will be ignored by \(cs_typeName(owner)) query clause."
                    )
                }
                
            case ._aggregate(let function, let keyPath, let alias, let nativeType):
                if let attributeDescription = attributesByName[keyPath] {
=======
                        .Warning,
                        message: "The key path \"\(keyPath)\" could not be resolved in entity \(cs_typeName(entityDescription.managedObjectClassName)) as an attribute and will be ignored by \(cs_typeName(owner)) query clause."
                    )
                }
                
            case ._Aggregate(let function, let keyPath, let alias, let nativeType):
                let entityDescription = fetchRequest.entity!
                if let attributeDescription = attributeDescriptionForKeyPath(keyPath, inEntity: entityDescription) {
>>>>>>> 19502248
                    
                    let expressionDescription = NSExpressionDescription()
                    expressionDescription.name = alias
                    if nativeType == .undefinedAttributeType {
                        
                        expressionDescription.expressionResultType = attributeDescription.attributeType
                    }
                    else {
                        
                        expressionDescription.expressionResultType = nativeType
                    }
                    expressionDescription.expression = NSExpression(
                        forFunction: function,
                        arguments: [NSExpression(forKeyPath: keyPath)]
                    )
                    propertiesToFetch.append(expressionDescription)
                }
                else {
                    
                    CoreStore.log(
<<<<<<< HEAD
                        .warning,
                        message: "The attribute \"\(keyPath)\" does not exist in entity \(cs_typeName(entityDescription.managedObjectClassName)) and will be ignored by \(cs_typeName(owner)) query clause."
=======
                        .Warning,
                        message: "The key path \"\(keyPath)\" could not be resolved in entity \(cs_typeName(entityDescription.managedObjectClassName)) as an attribute and will be ignored by \(cs_typeName(owner)) query clause."
>>>>>>> 19502248
                    )
                }
                
            case ._identity(let alias, let nativeType):
                let expressionDescription = NSExpressionDescription()
                expressionDescription.name = alias
                if nativeType == .undefinedAttributeType {
                    
                    expressionDescription.expressionResultType = .objectIDAttributeType
                }
                else {
                    
                    expressionDescription.expressionResultType = nativeType
                }
                expressionDescription.expression = NSExpression.expressionForEvaluatedObject()
                
                propertiesToFetch.append(expressionDescription)
            }
        }
        
        fetchRequest.propertiesToFetch = propertiesToFetch
    }
    
    internal func keyPathForFirstSelectTerm() -> KeyPath {
        
        switch self.first! {
            
        case ._attribute(let keyPath):
            return keyPath
            
        case ._aggregate(_, _, let alias, _):
            return alias
            
        case ._identity(let alias, _):
            return alias
        }
    }
}<|MERGE_RESOLUTION|>--- conflicted
+++ resolved
@@ -773,38 +773,23 @@
             
             switch term {
                 
-<<<<<<< HEAD
             case ._attribute(let keyPath):
-                if let propertyDescription = propertiesByName[keyPath] {
-=======
-            case ._Attribute(let keyPath):
                 let entityDescription = fetchRequest.entity!
                 if let attributeDescription = attributeDescriptionForKeyPath(keyPath, inEntity: entityDescription) {
->>>>>>> 19502248
                     
                     propertiesToFetch.append(attributeDescription)
                 }
                 else {
                     
                     CoreStore.log(
-<<<<<<< HEAD
                         .warning,
-                        message: "The property \"\(keyPath)\" does not exist in entity \(cs_typeName(entityDescription.managedObjectClassName)) and will be ignored by \(cs_typeName(owner)) query clause."
+                        message: "The key path \"\(keyPath)\" could not be resolved in entity \(cs_typeName(entityDescription.managedObjectClassName)) as an attribute and will be ignored by \(cs_typeName(owner)) query clause."
                     )
                 }
                 
             case ._aggregate(let function, let keyPath, let alias, let nativeType):
-                if let attributeDescription = attributesByName[keyPath] {
-=======
-                        .Warning,
-                        message: "The key path \"\(keyPath)\" could not be resolved in entity \(cs_typeName(entityDescription.managedObjectClassName)) as an attribute and will be ignored by \(cs_typeName(owner)) query clause."
-                    )
-                }
-                
-            case ._Aggregate(let function, let keyPath, let alias, let nativeType):
                 let entityDescription = fetchRequest.entity!
                 if let attributeDescription = attributeDescriptionForKeyPath(keyPath, inEntity: entityDescription) {
->>>>>>> 19502248
                     
                     let expressionDescription = NSExpressionDescription()
                     expressionDescription.name = alias
@@ -825,13 +810,8 @@
                 else {
                     
                     CoreStore.log(
-<<<<<<< HEAD
                         .warning,
-                        message: "The attribute \"\(keyPath)\" does not exist in entity \(cs_typeName(entityDescription.managedObjectClassName)) and will be ignored by \(cs_typeName(owner)) query clause."
-=======
-                        .Warning,
                         message: "The key path \"\(keyPath)\" could not be resolved in entity \(cs_typeName(entityDescription.managedObjectClassName)) as an attribute and will be ignored by \(cs_typeName(owner)) query clause."
->>>>>>> 19502248
                     )
                 }
                 
