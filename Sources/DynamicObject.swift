--- conflicted
+++ resolved
@@ -78,16 +78,7 @@
     
     public class func cs_fromRaw(object: NSManagedObject) -> Self {
         
-<<<<<<< HEAD
-        @inline(__always)
-        func forceCast<D: NSManagedObject>(_ value: Any) -> D {
-            
-            return value as! D
-        }
-        return forceCast(object)
-=======
         return unsafeDowncast(object, to: self)
->>>>>>> e2236698
     }
     
     public static func cs_matches(object: NSManagedObject) -> Bool {
@@ -128,16 +119,7 @@
         
         if let coreStoreObject = object.coreStoreObject {
             
-<<<<<<< HEAD
-            @inline(__always)
-            func forceCast<D: CoreStoreObject>(_ value: CoreStoreObject) -> D {
-                
-                return value as! D
-            }
-            return forceCast(coreStoreObject)
-=======
             return unsafeDowncast(coreStoreObject, to: self)
->>>>>>> e2236698
         }
         let coreStoreObject = self.init(rawObject: object)
         object.coreStoreObject = coreStoreObject
