--- conflicted
+++ resolved
@@ -232,19 +232,17 @@
 		B5D3F6471C887C0A00C7492A /* LegacySQLiteStore.swift in Sources */ = {isa = PBXBuildFile; fileRef = B5D3F6441C887C0A00C7492A /* LegacySQLiteStore.swift */; };
 		B5D3F6481C887C0A00C7492A /* LegacySQLiteStore.swift in Sources */ = {isa = PBXBuildFile; fileRef = B5D3F6441C887C0A00C7492A /* LegacySQLiteStore.swift */; };
 		B5D5E0CF1A4D6AAB006468AF /* TestEntity2.swift in Sources */ = {isa = PBXBuildFile; fileRef = B5D5E0CE1A4D6AAB006468AF /* TestEntity2.swift */; };
-<<<<<<< HEAD
-		B5DC47C61C93D22900FA3BF3 /* MigrationChainTests.swift in Sources */ = {isa = PBXBuildFile; fileRef = B5DC47C51C93D22900FA3BF3 /* MigrationChainTests.swift */; };
-		B5DC47C71C93D22900FA3BF3 /* MigrationChainTests.swift in Sources */ = {isa = PBXBuildFile; fileRef = B5DC47C51C93D22900FA3BF3 /* MigrationChainTests.swift */; };
-		B5DC47C81C93D22900FA3BF3 /* MigrationChainTests.swift in Sources */ = {isa = PBXBuildFile; fileRef = B5DC47C51C93D22900FA3BF3 /* MigrationChainTests.swift */; };
-		B5DC47CA1C93D9C800FA3BF3 /* StorageInterfaceTests.swift in Sources */ = {isa = PBXBuildFile; fileRef = B5DC47C91C93D9C800FA3BF3 /* StorageInterfaceTests.swift */; };
-		B5DC47CB1C93D9C800FA3BF3 /* StorageInterfaceTests.swift in Sources */ = {isa = PBXBuildFile; fileRef = B5DC47C91C93D9C800FA3BF3 /* StorageInterfaceTests.swift */; };
-		B5DC47CC1C93D9C800FA3BF3 /* StorageInterfaceTests.swift in Sources */ = {isa = PBXBuildFile; fileRef = B5DC47C91C93D9C800FA3BF3 /* StorageInterfaceTests.swift */; };
-=======
+		B5D7A5AF1CA3B738005C752B /* LocalStorageOptions.swift in Sources */ = {isa = PBXBuildFile; fileRef = B546F9521C95529D00D5AC55 /* LocalStorageOptions.swift */; };
+		B5D7A5B01CA3B738005C752B /* StorageInterface.swift in Sources */ = {isa = PBXBuildFile; fileRef = B5FE4DA11C8481E100FA6A91 /* StorageInterface.swift */; };
+		B5D7A5B11CA3B738005C752B /* InMemoryStore.swift in Sources */ = {isa = PBXBuildFile; fileRef = B5FE4DA61C84FB4400FA6A91 /* InMemoryStore.swift */; };
+		B5D7A5B21CA3B738005C752B /* SQLiteStore.swift in Sources */ = {isa = PBXBuildFile; fileRef = B5FE4DAB1C85D44E00FA6A91 /* SQLiteStore.swift */; };
+		B5D7A5B31CA3B738005C752B /* LegacySQLiteStore.swift in Sources */ = {isa = PBXBuildFile; fileRef = B5D3F6441C887C0A00C7492A /* LegacySQLiteStore.swift */; };
+		B5D7A5B41CA3BAE7005C752B /* NSPersistentStore+Setup.swift in Sources */ = {isa = PBXBuildFile; fileRef = B5FEC18D1C9166E200532541 /* NSPersistentStore+Setup.swift */; };
 		B5D9E2EF1CA2C317007A9D52 /* ObjectMonitor.swift in Sources */ = {isa = PBXBuildFile; fileRef = B5E84F1C1AFF84860064E85B /* ObjectMonitor.swift */; };
 		B5D9E2F01CA2C317007A9D52 /* CoreStoreFetchedResultsController.swift in Sources */ = {isa = PBXBuildFile; fileRef = B5C976E61C6E3A5900B1AF90 /* CoreStoreFetchedResultsController.swift */; };
 		B5D9E2F11CA2C317007A9D52 /* ImportableUniqueObject.swift in Sources */ = {isa = PBXBuildFile; fileRef = B5F1DA8F1B9AA991007C5CBB /* ImportableUniqueObject.swift */; };
 		B5D9E2F21CA2C317007A9D52 /* CoreStore+Setup.swift in Sources */ = {isa = PBXBuildFile; fileRef = B504D0D51B02362500B2BBB1 /* CoreStore+Setup.swift */; };
-		B5D9E2F31CA2C317007A9D52 /* NSError+CoreStore.swift in Sources */ = {isa = PBXBuildFile; fileRef = B5D1E22B19FA9FBC003B2874 /* NSError+CoreStore.swift */; };
+		B5D9E2F31CA2C317007A9D52 /* CoreStoreError.swift in Sources */ = {isa = PBXBuildFile; fileRef = B5D1E22B19FA9FBC003B2874 /* CoreStoreError.swift */; };
 		B5D9E2F41CA2C317007A9D52 /* Where.swift in Sources */ = {isa = PBXBuildFile; fileRef = B5E84F051AFF847B0064E85B /* Where.swift */; };
 		B5D9E2F51CA2C317007A9D52 /* FetchedResultsControllerDelegate.swift in Sources */ = {isa = PBXBuildFile; fileRef = B54A6A541BA15F2A007870FD /* FetchedResultsControllerDelegate.swift */; };
 		B5D9E2F61CA2C317007A9D52 /* MigrationType.swift in Sources */ = {isa = PBXBuildFile; fileRef = B5A261201B64BFDB006EB6D3 /* MigrationType.swift */; };
@@ -262,7 +260,7 @@
 		B5D9E3021CA2C317007A9D52 /* Select.swift in Sources */ = {isa = PBXBuildFile; fileRef = B5E84F031AFF847B0064E85B /* Select.swift */; };
 		B5D9E3031CA2C317007A9D52 /* NSManagedObject+Transaction.swift in Sources */ = {isa = PBXBuildFile; fileRef = B50392F81C478FF3009900CA /* NSManagedObject+Transaction.swift */; };
 		B5D9E3041CA2C317007A9D52 /* NSFetchedResultsController+Convenience.swift in Sources */ = {isa = PBXBuildFile; fileRef = B5202CF91C04688100DED140 /* NSFetchedResultsController+Convenience.swift */; };
-		B5D9E3051CA2C317007A9D52 /* PersistentStoreResult.swift in Sources */ = {isa = PBXBuildFile; fileRef = B5E84EDE1AFF84500064E85B /* PersistentStoreResult.swift */; };
+		B5D9E3051CA2C317007A9D52 /* SetupResult.swift in Sources */ = {isa = PBXBuildFile; fileRef = B5E84EDE1AFF84500064E85B /* SetupResult.swift */; };
 		B5D9E3061CA2C317007A9D52 /* ObjectObserver.swift in Sources */ = {isa = PBXBuildFile; fileRef = B5E84F1F1AFF84860064E85B /* ObjectObserver.swift */; };
 		B5D9E3071CA2C317007A9D52 /* NotificationObserver.swift in Sources */ = {isa = PBXBuildFile; fileRef = B5E84F2B1AFF849C0064E85B /* NotificationObserver.swift */; };
 		B5D9E3081CA2C317007A9D52 /* ImportableObject.swift in Sources */ = {isa = PBXBuildFile; fileRef = B5F1DA8C1B9AA97D007C5CBB /* ImportableObject.swift */; };
@@ -308,12 +306,12 @@
 		B5D9E3461CA2C6C4007A9D52 /* GCDQueue.swift in Sources */ = {isa = PBXBuildFile; fileRef = B5D9E33A1CA2C6BF007A9D52 /* GCDQueue.swift */; };
 		B5D9E3471CA2C6C4007A9D52 /* GCDSemaphore.swift in Sources */ = {isa = PBXBuildFile; fileRef = B5D9E33B1CA2C6BF007A9D52 /* GCDSemaphore.swift */; };
 		B5D9E3481CA2C6C4007A9D52 /* GCDTimer.swift in Sources */ = {isa = PBXBuildFile; fileRef = B5D9E33C1CA2C6BF007A9D52 /* GCDTimer.swift */; };
-		B5D9E3501CA2D0D7007A9D52 /* NSPersistentStoreCoordinator+Setup.swift in Sources */ = {isa = PBXBuildFile; fileRef = B5D9E34F1CA2D0D7007A9D52 /* NSPersistentStoreCoordinator+Setup.swift */; };
-		B5D9E3511CA2D0DD007A9D52 /* NSPersistentStoreCoordinator+Setup.swift in Sources */ = {isa = PBXBuildFile; fileRef = B5D9E34F1CA2D0D7007A9D52 /* NSPersistentStoreCoordinator+Setup.swift */; };
-		B5D9E3521CA2D0DE007A9D52 /* NSPersistentStoreCoordinator+Setup.swift in Sources */ = {isa = PBXBuildFile; fileRef = B5D9E34F1CA2D0D7007A9D52 /* NSPersistentStoreCoordinator+Setup.swift */; };
-		B5D9E3531CA2D0DE007A9D52 /* NSPersistentStoreCoordinator+Setup.swift in Sources */ = {isa = PBXBuildFile; fileRef = B5D9E34F1CA2D0D7007A9D52 /* NSPersistentStoreCoordinator+Setup.swift */; };
-		B5D9E3541CA2D0DF007A9D52 /* NSPersistentStoreCoordinator+Setup.swift in Sources */ = {isa = PBXBuildFile; fileRef = B5D9E34F1CA2D0D7007A9D52 /* NSPersistentStoreCoordinator+Setup.swift */; };
->>>>>>> 9f1a3513
+		B5DC47C61C93D22900FA3BF3 /* MigrationChainTests.swift in Sources */ = {isa = PBXBuildFile; fileRef = B5DC47C51C93D22900FA3BF3 /* MigrationChainTests.swift */; };
+		B5DC47C71C93D22900FA3BF3 /* MigrationChainTests.swift in Sources */ = {isa = PBXBuildFile; fileRef = B5DC47C51C93D22900FA3BF3 /* MigrationChainTests.swift */; };
+		B5DC47C81C93D22900FA3BF3 /* MigrationChainTests.swift in Sources */ = {isa = PBXBuildFile; fileRef = B5DC47C51C93D22900FA3BF3 /* MigrationChainTests.swift */; };
+		B5DC47CA1C93D9C800FA3BF3 /* StorageInterfaceTests.swift in Sources */ = {isa = PBXBuildFile; fileRef = B5DC47C91C93D9C800FA3BF3 /* StorageInterfaceTests.swift */; };
+		B5DC47CB1C93D9C800FA3BF3 /* StorageInterfaceTests.swift in Sources */ = {isa = PBXBuildFile; fileRef = B5DC47C91C93D9C800FA3BF3 /* StorageInterfaceTests.swift */; };
+		B5DC47CC1C93D9C800FA3BF3 /* StorageInterfaceTests.swift in Sources */ = {isa = PBXBuildFile; fileRef = B5DC47C91C93D9C800FA3BF3 /* StorageInterfaceTests.swift */; };
 		B5E834B91B76311F001D3D50 /* BaseDataTransaction+Importing.swift in Sources */ = {isa = PBXBuildFile; fileRef = B5E834B81B76311F001D3D50 /* BaseDataTransaction+Importing.swift */; };
 		B5E834BB1B7691F3001D3D50 /* Functions.swift in Sources */ = {isa = PBXBuildFile; fileRef = B5E834BA1B7691F3001D3D50 /* Functions.swift */; };
 		B5E84EDF1AFF84500064E85B /* DataStack.swift in Sources */ = {isa = PBXBuildFile; fileRef = B5E84EDB1AFF84500064E85B /* DataStack.swift */; };
@@ -352,6 +350,7 @@
 		B5E84F371AFF85470064E85B /* NSManagedObjectContext+Transaction.swift in Sources */ = {isa = PBXBuildFile; fileRef = B5E84F331AFF85470064E85B /* NSManagedObjectContext+Transaction.swift */; };
 		B5E84F391AFF85470064E85B /* NSManagedObjectContext+Querying.swift in Sources */ = {isa = PBXBuildFile; fileRef = B5E84F351AFF85470064E85B /* NSManagedObjectContext+Querying.swift */; };
 		B5E84F411AFF8CCD0064E85B /* ClauseTypes.swift in Sources */ = {isa = PBXBuildFile; fileRef = B5E84F401AFF8CCD0064E85B /* ClauseTypes.swift */; };
+		B5EA11DD1CA3AFD9002282F8 /* NSPersistentStoreCoordinator+Setup.swift in Sources */ = {isa = PBXBuildFile; fileRef = B59AFF401C6593E400C0ABE2 /* NSPersistentStoreCoordinator+Setup.swift */; };
 		B5F1DA8D1B9AA97D007C5CBB /* ImportableObject.swift in Sources */ = {isa = PBXBuildFile; fileRef = B5F1DA8C1B9AA97D007C5CBB /* ImportableObject.swift */; };
 		B5F1DA901B9AA991007C5CBB /* ImportableUniqueObject.swift in Sources */ = {isa = PBXBuildFile; fileRef = B5F1DA8F1B9AA991007C5CBB /* ImportableUniqueObject.swift */; };
 		B5FAD6A91B50A4B400714891 /* NSProgress+Convenience.swift in Sources */ = {isa = PBXBuildFile; fileRef = B5FAD6A81B50A4B300714891 /* NSProgress+Convenience.swift */; };
@@ -435,10 +434,7 @@
 		B59AFF401C6593E400C0ABE2 /* NSPersistentStoreCoordinator+Setup.swift */ = {isa = PBXFileReference; fileEncoding = 4; lastKnownFileType = sourcecode.swift; path = "NSPersistentStoreCoordinator+Setup.swift"; sourceTree = "<group>"; };
 		B59D5C211B5BA34B00453479 /* NSFileManager+Setup.swift */ = {isa = PBXFileReference; fileEncoding = 4; lastKnownFileType = sourcecode.swift; path = "NSFileManager+Setup.swift"; sourceTree = "<group>"; };
 		B5A261201B64BFDB006EB6D3 /* MigrationType.swift */ = {isa = PBXFileReference; fileEncoding = 4; lastKnownFileType = sourcecode.swift; path = MigrationType.swift; sourceTree = "<group>"; };
-<<<<<<< HEAD
 		B5AD60CD1C90141E00F2B2E8 /* Package.swift */ = {isa = PBXFileReference; fileEncoding = 4; lastKnownFileType = sourcecode.swift; path = Package.swift; sourceTree = SOURCE_ROOT; };
-=======
->>>>>>> 9f1a3513
 		B5BDC91A1C202269008147CD /* Cartfile */ = {isa = PBXFileReference; fileEncoding = 4; lastKnownFileType = text; name = Cartfile; path = ../Cartfile; sourceTree = "<group>"; };
 		B5BDC9271C2024F2008147CD /* .travis.yml */ = {isa = PBXFileReference; lastKnownFileType = text; path = .travis.yml; sourceTree = SOURCE_ROOT; };
 		B5C976E21C6C9F6A00B1AF90 /* UnsafeDataTransaction+Observing.swift */ = {isa = PBXFileReference; fileEncoding = 4; lastKnownFileType = sourcecode.swift; path = "UnsafeDataTransaction+Observing.swift"; sourceTree = "<group>"; };
@@ -450,10 +446,6 @@
 		B5D3F6441C887C0A00C7492A /* LegacySQLiteStore.swift */ = {isa = PBXFileReference; fileEncoding = 4; lastKnownFileType = sourcecode.swift; path = LegacySQLiteStore.swift; sourceTree = "<group>"; };
 		B5D5E0CE1A4D6AAB006468AF /* TestEntity2.swift */ = {isa = PBXFileReference; fileEncoding = 4; lastKnownFileType = sourcecode.swift; path = TestEntity2.swift; sourceTree = "<group>"; };
 		B5D9C8F61B160ED200E64F0E /* CoreStore.podspec */ = {isa = PBXFileReference; explicitFileType = text.script.ruby; path = CoreStore.podspec; sourceTree = SOURCE_ROOT; };
-<<<<<<< HEAD
-		B5DC47C51C93D22900FA3BF3 /* MigrationChainTests.swift */ = {isa = PBXFileReference; fileEncoding = 4; lastKnownFileType = sourcecode.swift; path = MigrationChainTests.swift; sourceTree = "<group>"; };
-		B5DC47C91C93D9C800FA3BF3 /* StorageInterfaceTests.swift */ = {isa = PBXFileReference; fileEncoding = 4; lastKnownFileType = sourcecode.swift; path = StorageInterfaceTests.swift; sourceTree = "<group>"; };
-=======
 		B5D9E3341CA2C317007A9D52 /* CoreStore.framework */ = {isa = PBXFileReference; explicitFileType = wrapper.framework; includeInIndex = 0; path = CoreStore.framework; sourceTree = BUILT_PRODUCTS_DIR; };
 		B5D9E3371CA2C6BF007A9D52 /* GCDBlock.swift */ = {isa = PBXFileReference; fileEncoding = 4; lastKnownFileType = sourcecode.swift; name = GCDBlock.swift; path = Carthage/Checkouts/GCDKit/Sources/GCDBlock.swift; sourceTree = "<group>"; };
 		B5D9E3381CA2C6BF007A9D52 /* GCDGroup.swift */ = {isa = PBXFileReference; fileEncoding = 4; lastKnownFileType = sourcecode.swift; name = GCDGroup.swift; path = Carthage/Checkouts/GCDKit/Sources/GCDGroup.swift; sourceTree = "<group>"; };
@@ -461,8 +453,8 @@
 		B5D9E33A1CA2C6BF007A9D52 /* GCDQueue.swift */ = {isa = PBXFileReference; fileEncoding = 4; lastKnownFileType = sourcecode.swift; name = GCDQueue.swift; path = Carthage/Checkouts/GCDKit/Sources/GCDQueue.swift; sourceTree = "<group>"; };
 		B5D9E33B1CA2C6BF007A9D52 /* GCDSemaphore.swift */ = {isa = PBXFileReference; fileEncoding = 4; lastKnownFileType = sourcecode.swift; name = GCDSemaphore.swift; path = Carthage/Checkouts/GCDKit/Sources/GCDSemaphore.swift; sourceTree = "<group>"; };
 		B5D9E33C1CA2C6BF007A9D52 /* GCDTimer.swift */ = {isa = PBXFileReference; fileEncoding = 4; lastKnownFileType = sourcecode.swift; name = GCDTimer.swift; path = Carthage/Checkouts/GCDKit/Sources/GCDTimer.swift; sourceTree = "<group>"; };
-		B5D9E34F1CA2D0D7007A9D52 /* NSPersistentStoreCoordinator+Setup.swift */ = {isa = PBXFileReference; fileEncoding = 4; lastKnownFileType = sourcecode.swift; path = "NSPersistentStoreCoordinator+Setup.swift"; sourceTree = "<group>"; };
->>>>>>> 9f1a3513
+		B5DC47C51C93D22900FA3BF3 /* MigrationChainTests.swift */ = {isa = PBXFileReference; fileEncoding = 4; lastKnownFileType = sourcecode.swift; path = MigrationChainTests.swift; sourceTree = "<group>"; };
+		B5DC47C91C93D9C800FA3BF3 /* StorageInterfaceTests.swift */ = {isa = PBXFileReference; fileEncoding = 4; lastKnownFileType = sourcecode.swift; path = StorageInterfaceTests.swift; sourceTree = "<group>"; };
 		B5E834B81B76311F001D3D50 /* BaseDataTransaction+Importing.swift */ = {isa = PBXFileReference; fileEncoding = 4; lastKnownFileType = sourcecode.swift; path = "BaseDataTransaction+Importing.swift"; sourceTree = "<group>"; };
 		B5E834BA1B7691F3001D3D50 /* Functions.swift */ = {isa = PBXFileReference; fileEncoding = 4; lastKnownFileType = sourcecode.swift; path = Functions.swift; sourceTree = "<group>"; };
 		B5E84ED81AFF82360064E85B /* README.md */ = {isa = PBXFileReference; lastKnownFileType = net.daringfireball.markdown; path = README.md; sourceTree = SOURCE_ROOT; };
@@ -843,12 +835,8 @@
 				B5E84F321AFF85470064E85B /* NSManagedObjectContext+Setup.swift */,
 				B5E84F331AFF85470064E85B /* NSManagedObjectContext+Transaction.swift */,
 				B51BE0691B47FC4B0069F532 /* NSManagedObjectModel+Setup.swift */,
-<<<<<<< HEAD
 				B5FEC18D1C9166E200532541 /* NSPersistentStore+Setup.swift */,
 				B59AFF401C6593E400C0ABE2 /* NSPersistentStoreCoordinator+Setup.swift */,
-=======
-				B5D9E34F1CA2D0D7007A9D52 /* NSPersistentStoreCoordinator+Setup.swift */,
->>>>>>> 9f1a3513
 				B5E84F2D1AFF849C0064E85B /* WeakObject.swift */,
 			);
 			path = Internal;
@@ -1235,7 +1223,6 @@
 				B5E84F311AFF849C0064E85B /* WeakObject.swift in Sources */,
 				B5E84F101AFF847B0064E85B /* GroupBy.swift in Sources */,
 				B5E84F201AFF84860064E85B /* DataStack+Observing.swift in Sources */,
-				B5D9E3501CA2D0D7007A9D52 /* NSPersistentStoreCoordinator+Setup.swift in Sources */,
 				B5E84EF81AFF846E0064E85B /* CoreStore+Transaction.swift in Sources */,
 				B5E84F301AFF849C0064E85B /* NSManagedObjectContext+CoreStore.swift in Sources */,
 				B5E84F211AFF84860064E85B /* CoreStore+Observing.swift in Sources */,
@@ -1323,7 +1310,6 @@
 				82BA18CB1C4BBD6400A0916E /* NSManagedObject+Convenience.swift in Sources */,
 				82BA18B51C4BBD3F00A0916E /* BaseDataTransaction+Querying.swift in Sources */,
 				82BA18D31C4BBD7100A0916E /* NSManagedObjectContext+CoreStore.swift in Sources */,
-				B5D9E3521CA2D0DE007A9D52 /* NSPersistentStoreCoordinator+Setup.swift in Sources */,
 				82BA18AD1C4BBD3100A0916E /* UnsafeDataTransaction.swift in Sources */,
 				82BA18A81C4BBD2900A0916E /* CoreStoreLogger.swift in Sources */,
 				82BA18B81C4BBD4200A0916E /* ClauseTypes.swift in Sources */,
@@ -1358,7 +1344,6 @@
 				B52DD1C21BE1F94600949AFE /* MigrationManager.swift in Sources */,
 				B5FEC1911C9166E700532541 /* NSPersistentStore+Setup.swift in Sources */,
 				B52DD1AB1BE1F93900949AFE /* From.swift in Sources */,
-				B5D9E3541CA2D0DF007A9D52 /* NSPersistentStoreCoordinator+Setup.swift in Sources */,
 				B52DD1BF1BE1F94600949AFE /* AssociatedObjects.swift in Sources */,
 				B52DD1A11BE1F92C00949AFE /* DataStack+Transaction.swift in Sources */,
 				B5D3F6481C887C0A00C7492A /* LegacySQLiteStore.swift in Sources */,
@@ -1486,7 +1471,6 @@
 				B56321851BD65216006C9394 /* CoreStore+Logging.swift in Sources */,
 				B56321921BD65216006C9394 /* BaseDataTransaction+Querying.swift in Sources */,
 				B56321B11BD6521C006C9394 /* NSManagedObjectContext+CoreStore.swift in Sources */,
-				B5D9E3531CA2D0DE007A9D52 /* NSPersistentStoreCoordinator+Setup.swift in Sources */,
 				B563218D1BD65216006C9394 /* CoreStore+Transaction.swift in Sources */,
 				B563218B1BD65216006C9394 /* UnsafeDataTransaction.swift in Sources */,
 				B56321A61BD65216006C9394 /* MigrationType.swift in Sources */,
@@ -1503,13 +1487,16 @@
 			isa = PBXSourcesBuildPhase;
 			buildActionMask = 2147483647;
 			files = (
-				B5D9E3511CA2D0DD007A9D52 /* NSPersistentStoreCoordinator+Setup.swift in Sources */,
+				B5EA11DD1CA3AFD9002282F8 /* NSPersistentStoreCoordinator+Setup.swift in Sources */,
 				B5D9E2EF1CA2C317007A9D52 /* ObjectMonitor.swift in Sources */,
 				B5D9E2F01CA2C317007A9D52 /* CoreStoreFetchedResultsController.swift in Sources */,
 				B5D9E3461CA2C6C4007A9D52 /* GCDQueue.swift in Sources */,
 				B5D9E2F11CA2C317007A9D52 /* ImportableUniqueObject.swift in Sources */,
 				B5D9E2F21CA2C317007A9D52 /* CoreStore+Setup.swift in Sources */,
-				B5D9E2F31CA2C317007A9D52 /* NSError+CoreStore.swift in Sources */,
+				B5D7A5B31CA3B738005C752B /* LegacySQLiteStore.swift in Sources */,
+				B5D7A5AF1CA3B738005C752B /* LocalStorageOptions.swift in Sources */,
+				B5D7A5B11CA3B738005C752B /* InMemoryStore.swift in Sources */,
+				B5D9E2F31CA2C317007A9D52 /* CoreStoreError.swift in Sources */,
 				B5D9E2F41CA2C317007A9D52 /* Where.swift in Sources */,
 				B5D9E2F51CA2C317007A9D52 /* FetchedResultsControllerDelegate.swift in Sources */,
 				B5D9E2F61CA2C317007A9D52 /* MigrationType.swift in Sources */,
@@ -1525,9 +1512,10 @@
 				B5D9E3001CA2C317007A9D52 /* CoreStore+Logging.swift in Sources */,
 				B5D9E3011CA2C317007A9D52 /* Into.swift in Sources */,
 				B5D9E3021CA2C317007A9D52 /* Select.swift in Sources */,
+				B5D7A5B41CA3BAE7005C752B /* NSPersistentStore+Setup.swift in Sources */,
 				B5D9E3031CA2C317007A9D52 /* NSManagedObject+Transaction.swift in Sources */,
 				B5D9E3041CA2C317007A9D52 /* NSFetchedResultsController+Convenience.swift in Sources */,
-				B5D9E3051CA2C317007A9D52 /* PersistentStoreResult.swift in Sources */,
+				B5D9E3051CA2C317007A9D52 /* SetupResult.swift in Sources */,
 				B5D9E3061CA2C317007A9D52 /* ObjectObserver.swift in Sources */,
 				B5D9E3071CA2C317007A9D52 /* NotificationObserver.swift in Sources */,
 				B5D9E3081CA2C317007A9D52 /* ImportableObject.swift in Sources */,
@@ -1551,10 +1539,12 @@
 				B5D9E3191CA2C317007A9D52 /* SynchronousDataTransaction.swift in Sources */,
 				B5D9E31A1CA2C317007A9D52 /* NSManagedObject+Convenience.swift in Sources */,
 				B5D9E31B1CA2C317007A9D52 /* NSManagedObjectModel+Setup.swift in Sources */,
+				B5D7A5B01CA3B738005C752B /* StorageInterface.swift in Sources */,
 				B5D9E3441CA2C6C4007A9D52 /* GCDGroup.swift in Sources */,
 				B5D9E31C1CA2C317007A9D52 /* NSManagedObjectContext+Querying.swift in Sources */,
 				B5D9E31D1CA2C317007A9D52 /* CoreStoreLogger.swift in Sources */,
 				B5D9E31E1CA2C317007A9D52 /* WeakObject.swift in Sources */,
+				B5D7A5B21CA3B738005C752B /* SQLiteStore.swift in Sources */,
 				B5D9E3471CA2C6C4007A9D52 /* GCDSemaphore.swift in Sources */,
 				B5D9E31F1CA2C317007A9D52 /* GroupBy.swift in Sources */,
 				B5D9E3201CA2C317007A9D52 /* DataStack+Observing.swift in Sources */,
@@ -1628,11 +1618,7 @@
 				GCC_WARN_UNINITIALIZED_AUTOS = YES_AGGRESSIVE;
 				GCC_WARN_UNUSED_FUNCTION = YES;
 				GCC_WARN_UNUSED_VARIABLE = YES;
-<<<<<<< HEAD
 				INFOPLIST_FILE = Sources/Info.plist;
-=======
-				INFOPLIST_FILE = CoreStore/Info.plist;
->>>>>>> 9f1a3513
 				IPHONEOS_DEPLOYMENT_TARGET = 8.0;
 				MACOSX_DEPLOYMENT_TARGET = 10.10;
 				MTL_ENABLE_DEBUG_INFO = YES;
@@ -1680,11 +1666,7 @@
 				GCC_WARN_UNINITIALIZED_AUTOS = YES_AGGRESSIVE;
 				GCC_WARN_UNUSED_FUNCTION = YES;
 				GCC_WARN_UNUSED_VARIABLE = YES;
-<<<<<<< HEAD
 				INFOPLIST_FILE = Sources/Info.plist;
-=======
-				INFOPLIST_FILE = CoreStore/Info.plist;
->>>>>>> 9f1a3513
 				IPHONEOS_DEPLOYMENT_TARGET = 8.0;
 				MACOSX_DEPLOYMENT_TARGET = 10.10;
 				MTL_ENABLE_DEBUG_INFO = NO;
