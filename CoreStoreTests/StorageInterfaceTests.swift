//
//  StorageInterfaceTests.swift
//  CoreStore
//
//  Copyright © 2016 John Rommel Estropia
//
//  Permission is hereby granted, free of charge, to any person obtaining a copy
//  of this software and associated documentation files (the "Software"), to deal
//  in the Software without restriction, including without limitation the rights
//  to use, copy, modify, merge, publish, distribute, sublicense, and/or sell
//  copies of the Software, and to permit persons to whom the Software is
//  furnished to do so, subject to the following conditions:
//
//  The above copyright notice and this permission notice shall be included in all
//  copies or substantial portions of the Software.
//
//  THE SOFTWARE IS PROVIDED "AS IS", WITHOUT WARRANTY OF ANY KIND, EXPRESS OR
//  IMPLIED, INCLUDING BUT NOT LIMITED TO THE WARRANTIES OF MERCHANTABILITY,
//  FITNESS FOR A PARTICULAR PURPOSE AND NONINFRINGEMENT. IN NO EVENT SHALL THE
//  AUTHORS OR COPYRIGHT HOLDERS BE LIABLE FOR ANY CLAIM, DAMAGES OR OTHER
//  LIABILITY, WHETHER IN AN ACTION OF CONTRACT, TORT OR OTHERWISE, ARISING FROM,
//  OUT OF OR IN CONNECTION WITH THE SOFTWARE OR THE USE OR OTHER DEALINGS IN THE
//  SOFTWARE.
//

import XCTest

@testable
import CoreStore


//MARK: - StorageInterfaceTests

final class StorageInterfaceTests: XCTestCase {
    
    @objc
    dynamic func test_ThatDefaultInMemoryStores_ConfigureCorrectly() {
        
        let store = InMemoryStore()
        XCTAssertEqual(type(of: store).storeType, NSInMemoryStoreType)
        XCTAssertNil(store.configuration)
        XCTAssertNil(store.storeOptions)
    }
    
    @objc
    dynamic func test_ThatCustomInMemoryStores_ConfigureCorrectly() {
        
        let store = InMemoryStore(configuration: "config1")
        XCTAssertEqual(type(of: store).storeType, NSInMemoryStoreType)
        XCTAssertEqual(store.configuration, "config1")
        XCTAssertNil(store.storeOptions)
    }
    
    @objc
    dynamic func test_ThatSQLiteStoreDefaultDirectories_AreCorrect() {
        
        #if os(tvOS)
            let systemDirectorySearchPath = FileManager.SearchPathDirectory.cachesDirectory
        #else
            let systemDirectorySearchPath = FileManager.SearchPathDirectory.applicationSupportDirectory
        #endif
        
        let defaultSystemDirectory = FileManager.default
            .urls(for: systemDirectorySearchPath, in: .userDomainMask).first!
        
<<<<<<< HEAD
        let defaultRootDirectory = defaultSystemDirectory.appendingPathComponent(
            Bundle.main.bundleIdentifier ?? "com.CoreStore.DataStack",
            isDirectory: true
        )
        let applicationName = (Bundle.main.object(forInfoDictionaryKey: "CFBundleName") as? String) ?? "CoreData"
        
        let defaultFileURL = defaultRootDirectory
            .appendingPathComponent(applicationName, isDirectory: false)
            .appendingPathExtension("sqlite")
=======
        let defaultRootDirectory = defaultSystemDirectory.URLByAppendingPathComponent(
            NSBundle.mainBundle().bundleIdentifier ?? "com.CoreStore.DataStack",
            isDirectory: true)!
        let applicationName = (NSBundle.mainBundle().objectForInfoDictionaryKey("CFBundleName") as? String) ?? "CoreData"
        
        let defaultFileURL = defaultRootDirectory
            .URLByAppendingPathComponent(applicationName, isDirectory: false)!
            .URLByAppendingPathExtension("sqlite")!
>>>>>>> ed8c7b35
        
        XCTAssertEqual(SQLiteStore.defaultRootDirectory, defaultRootDirectory)
        XCTAssertEqual(SQLiteStore.defaultFileURL, defaultFileURL)
    }
    
    @objc
    dynamic func test_ThatDefaultSQLiteStores_ConfigureCorrectly() {
        
        let store = SQLiteStore()
        XCTAssertEqual(type(of: store).storeType, NSSQLiteStoreType)
        XCTAssertNil(store.configuration)
        XCTAssertEqual(store.storeOptions as NSDictionary?, [NSSQLitePragmasOption: ["journal_mode": "WAL"]] as NSDictionary)
        
        XCTAssertEqual(store.fileURL, SQLiteStore.defaultFileURL)
        XCTAssertEqual(store.mappingModelBundles, Bundle.allBundles)
        XCTAssertEqual(store.localStorageOptions, .none)
    }
    
    @objc
    dynamic func test_ThatFileURLSQLiteStores_ConfigureCorrectly() {
        
<<<<<<< HEAD
        let fileURL = URL(fileURLWithPath: NSTemporaryDirectory())
            .appendingPathComponent(UUID().uuidString, isDirectory: false)
            .appendingPathExtension("db")
        let bundles = [Bundle(for: type(of: self))]
=======
        let fileURL = NSURL(fileURLWithPath: NSTemporaryDirectory())
            .URLByAppendingPathComponent(NSUUID().UUIDString, isDirectory: false)!
            .URLByAppendingPathExtension("db")!
        let bundles = [NSBundle(forClass: self.dynamicType)]
>>>>>>> ed8c7b35
        
        let store = SQLiteStore(
            fileURL: fileURL,
            configuration: "config1",
            mappingModelBundles: bundles,
            localStorageOptions: .recreateStoreOnModelMismatch
        )
        XCTAssertEqual(type(of: store).storeType, NSSQLiteStoreType)
        XCTAssertEqual(store.configuration, "config1")
        XCTAssertEqual(store.storeOptions as NSDictionary?, [NSSQLitePragmasOption: ["journal_mode": "WAL"]] as NSDictionary)
        
        XCTAssertEqual(store.fileURL, fileURL)
        XCTAssertEqual(store.mappingModelBundles, bundles)
        XCTAssertEqual(store.localStorageOptions, [.recreateStoreOnModelMismatch])
    }
    
    @objc
    dynamic func test_ThatFileNameSQLiteStores_ConfigureCorrectly() {
        
        let fileName = UUID().uuidString + ".db"
        let bundles = [Bundle(for: type(of: self))]
        
        let store = SQLiteStore(
            fileName: fileName,
            configuration: "config1",
            mappingModelBundles: bundles,
            localStorageOptions: .recreateStoreOnModelMismatch
        )
        XCTAssertEqual(type(of: store).storeType, NSSQLiteStoreType)
        XCTAssertEqual(store.configuration, "config1")
        XCTAssertEqual(store.storeOptions as NSDictionary?, [NSSQLitePragmasOption: ["journal_mode": "WAL"]] as NSDictionary)
        
        XCTAssertEqual(store.fileURL.deletingLastPathComponent(), SQLiteStore.defaultRootDirectory)
        XCTAssertEqual(store.fileURL.lastPathComponent, fileName)
        XCTAssertEqual(store.mappingModelBundles, bundles)
        XCTAssertEqual(store.localStorageOptions, [.recreateStoreOnModelMismatch])
    }
    
    @objc
    dynamic func test_ThatLegacySQLiteStoreDefaultDirectories_AreCorrect() {
        
        #if os(tvOS)
            let systemDirectorySearchPath = FileManager.SearchPathDirectory.cachesDirectory
        #else
            let systemDirectorySearchPath = FileManager.SearchPathDirectory.applicationSupportDirectory
        #endif
        
        let legacyDefaultRootDirectory = FileManager.default.urls(
            for: systemDirectorySearchPath,
            in: .userDomainMask).first!
        
        let legacyDefaultFileURL = legacyDefaultRootDirectory
<<<<<<< HEAD
            .appendingPathComponent(DataStack.applicationName, isDirectory: false)
            .appendingPathExtension("sqlite")
=======
            .URLByAppendingPathComponent(DataStack.applicationName, isDirectory: false)!
            .URLByAppendingPathExtension("sqlite")!
>>>>>>> ed8c7b35
        
        XCTAssertEqual(LegacySQLiteStore.defaultRootDirectory, legacyDefaultRootDirectory)
        XCTAssertEqual(LegacySQLiteStore.defaultFileURL, legacyDefaultFileURL)
    }
    
    @objc
    dynamic func test_ThatDefaultLegacySQLiteStores_ConfigureCorrectly() {
        
        let store = LegacySQLiteStore()
        XCTAssertEqual(type(of: store).storeType, NSSQLiteStoreType)
        XCTAssertNil(store.configuration)
        XCTAssertEqual(store.storeOptions as NSDictionary?, [NSSQLitePragmasOption: ["journal_mode": "WAL"]] as NSDictionary)
        
        XCTAssertEqual(store.fileURL, LegacySQLiteStore.defaultFileURL)
        XCTAssertEqual(store.mappingModelBundles, Bundle.allBundles)
        XCTAssertEqual(store.localStorageOptions, .none)
    }
    
    @objc
    dynamic func test_ThatFileURLLegacySQLiteStores_ConfigureCorrectly() {
        
<<<<<<< HEAD
        let fileURL = URL(fileURLWithPath: NSTemporaryDirectory())
            .appendingPathComponent(UUID().uuidString, isDirectory: false)
            .appendingPathExtension("db")
        let bundles = [Bundle(for: type(of: self))]
=======
        let fileURL = NSURL(fileURLWithPath: NSTemporaryDirectory())
            .URLByAppendingPathComponent(NSUUID().UUIDString, isDirectory: false)!
            .URLByAppendingPathExtension("db")!
        let bundles = [NSBundle(forClass: self.dynamicType)]
>>>>>>> ed8c7b35
        
        let store = LegacySQLiteStore(
            fileURL: fileURL,
            configuration: "config1",
            mappingModelBundles: bundles,
            localStorageOptions: .recreateStoreOnModelMismatch
        )
        XCTAssertEqual(type(of: store).storeType, NSSQLiteStoreType)
        XCTAssertEqual(store.configuration, "config1")
        XCTAssertEqual(store.storeOptions as NSDictionary?, [NSSQLitePragmasOption: ["journal_mode": "WAL"]] as NSDictionary)
        
        XCTAssertEqual(store.fileURL, fileURL)
        XCTAssertEqual(store.mappingModelBundles, bundles)
        XCTAssertEqual(store.localStorageOptions, [.recreateStoreOnModelMismatch])
    }
    
    @objc
    dynamic func test_ThatFileNameLegacySQLiteStores_ConfigureCorrectly() {
        
        let fileName = UUID().uuidString + ".db"
        let bundles = [Bundle(for: type(of: self))]
        
        let store = LegacySQLiteStore(
            fileName: fileName,
            configuration: "config1",
            mappingModelBundles: bundles,
            localStorageOptions: .recreateStoreOnModelMismatch
        )
        XCTAssertEqual(type(of: store).storeType, NSSQLiteStoreType)
        XCTAssertEqual(store.configuration, "config1")
        XCTAssertEqual(store.storeOptions as NSDictionary?, [NSSQLitePragmasOption: ["journal_mode": "WAL"]] as NSDictionary)
        
        XCTAssertEqual(store.fileURL.deletingLastPathComponent(), LegacySQLiteStore.defaultRootDirectory)
        XCTAssertEqual(store.fileURL.lastPathComponent, fileName)
        XCTAssertEqual(store.mappingModelBundles, bundles)
        XCTAssertEqual(store.localStorageOptions, [.recreateStoreOnModelMismatch])
    }
}<|MERGE_RESOLUTION|>--- conflicted
+++ resolved
@@ -63,7 +63,6 @@
         let defaultSystemDirectory = FileManager.default
             .urls(for: systemDirectorySearchPath, in: .userDomainMask).first!
         
-<<<<<<< HEAD
         let defaultRootDirectory = defaultSystemDirectory.appendingPathComponent(
             Bundle.main.bundleIdentifier ?? "com.CoreStore.DataStack",
             isDirectory: true
@@ -73,16 +72,6 @@
         let defaultFileURL = defaultRootDirectory
             .appendingPathComponent(applicationName, isDirectory: false)
             .appendingPathExtension("sqlite")
-=======
-        let defaultRootDirectory = defaultSystemDirectory.URLByAppendingPathComponent(
-            NSBundle.mainBundle().bundleIdentifier ?? "com.CoreStore.DataStack",
-            isDirectory: true)!
-        let applicationName = (NSBundle.mainBundle().objectForInfoDictionaryKey("CFBundleName") as? String) ?? "CoreData"
-        
-        let defaultFileURL = defaultRootDirectory
-            .URLByAppendingPathComponent(applicationName, isDirectory: false)!
-            .URLByAppendingPathExtension("sqlite")!
->>>>>>> ed8c7b35
         
         XCTAssertEqual(SQLiteStore.defaultRootDirectory, defaultRootDirectory)
         XCTAssertEqual(SQLiteStore.defaultFileURL, defaultFileURL)
@@ -104,17 +93,10 @@
     @objc
     dynamic func test_ThatFileURLSQLiteStores_ConfigureCorrectly() {
         
-<<<<<<< HEAD
-        let fileURL = URL(fileURLWithPath: NSTemporaryDirectory())
-            .appendingPathComponent(UUID().uuidString, isDirectory: false)
-            .appendingPathExtension("db")
-        let bundles = [Bundle(for: type(of: self))]
-=======
         let fileURL = NSURL(fileURLWithPath: NSTemporaryDirectory())
             .URLByAppendingPathComponent(NSUUID().UUIDString, isDirectory: false)!
             .URLByAppendingPathExtension("db")!
         let bundles = [NSBundle(forClass: self.dynamicType)]
->>>>>>> ed8c7b35
         
         let store = SQLiteStore(
             fileURL: fileURL,
@@ -167,13 +149,8 @@
             in: .userDomainMask).first!
         
         let legacyDefaultFileURL = legacyDefaultRootDirectory
-<<<<<<< HEAD
-            .appendingPathComponent(DataStack.applicationName, isDirectory: false)
-            .appendingPathExtension("sqlite")
-=======
             .URLByAppendingPathComponent(DataStack.applicationName, isDirectory: false)!
             .URLByAppendingPathExtension("sqlite")!
->>>>>>> ed8c7b35
         
         XCTAssertEqual(LegacySQLiteStore.defaultRootDirectory, legacyDefaultRootDirectory)
         XCTAssertEqual(LegacySQLiteStore.defaultFileURL, legacyDefaultFileURL)
@@ -195,17 +172,10 @@
     @objc
     dynamic func test_ThatFileURLLegacySQLiteStores_ConfigureCorrectly() {
         
-<<<<<<< HEAD
-        let fileURL = URL(fileURLWithPath: NSTemporaryDirectory())
-            .appendingPathComponent(UUID().uuidString, isDirectory: false)
-            .appendingPathExtension("db")
-        let bundles = [Bundle(for: type(of: self))]
-=======
         let fileURL = NSURL(fileURLWithPath: NSTemporaryDirectory())
             .URLByAppendingPathComponent(NSUUID().UUIDString, isDirectory: false)!
             .URLByAppendingPathExtension("db")!
         let bundles = [NSBundle(forClass: self.dynamicType)]
->>>>>>> ed8c7b35
         
         let store = LegacySQLiteStore(
             fileURL: fileURL,
