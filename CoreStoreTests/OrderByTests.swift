--- conflicted
+++ resolved
@@ -178,13 +178,8 @@
     @objc
     dynamic func test_ThatOrderByClauses_ApplyToFetchRequestsCorrectly() {
         
-<<<<<<< HEAD
         let orderBy = OrderBy(.ascending("key"))
-        let request = NSFetchRequest<NSFetchRequestResult>()
-=======
-        let orderBy = OrderBy(.Ascending("key"))
         let request = CoreStoreFetchRequest()
->>>>>>> ed8c7b35
         orderBy.applyToFetchRequest(request)
         XCTAssertNotNil(request.sortDescriptors)
         XCTAssertEqual(request.sortDescriptors ?? [], orderBy.sortDescriptors)
