--- conflicted
+++ resolved
@@ -35,16 +35,9 @@
 		B569651A1B30888A0075EE4A /* FetchingResultsViewController.swift in Sources */ = {isa = PBXBuildFile; fileRef = B56965191B30888A0075EE4A /* FetchingResultsViewController.swift */; };
 		B569651C1B30889A0075EE4A /* QueryingResultsViewController.swift in Sources */ = {isa = PBXBuildFile; fileRef = B569651B1B30889A0075EE4A /* QueryingResultsViewController.swift */; };
 		B56965291B3582D30075EE4A /* MigrationDemo.xcdatamodeld in Sources */ = {isa = PBXBuildFile; fileRef = B56965271B3582D30075EE4A /* MigrationDemo.xcdatamodeld */; };
-<<<<<<< HEAD
 		B5A93A141C214E5900E47273 /* SpotlightDemoViewController.swift in Sources */ = {isa = PBXBuildFile; fileRef = B5A93A131C214E5900E47273 /* SpotlightDemoViewController.swift */; };
-		B5BDC9221C202429008147CD /* CoreStore.framework in Frameworks */ = {isa = PBXBuildFile; fileRef = B5BDC9211C202429008147CD /* CoreStore.framework */; };
-		B5BDC9231C202429008147CD /* CoreStore.framework in Embed Frameworks */ = {isa = PBXBuildFile; fileRef = B5BDC9211C202429008147CD /* CoreStore.framework */; settings = {ATTRIBUTES = (CodeSignOnCopy, RemoveHeadersOnCopy, ); }; };
-		B5BDC9251C202429008147CD /* GCDKit.framework in Frameworks */ = {isa = PBXBuildFile; fileRef = B5BDC9241C202429008147CD /* GCDKit.framework */; };
-		B5BDC9261C202429008147CD /* GCDKit.framework in Embed Frameworks */ = {isa = PBXBuildFile; fileRef = B5BDC9241C202429008147CD /* GCDKit.framework */; settings = {ATTRIBUTES = (CodeSignOnCopy, RemoveHeadersOnCopy, ); }; };
 		B5C12CE71C21B2F70098E05F /* CoreSpotlight.framework in Frameworks */ = {isa = PBXBuildFile; fileRef = B5C12CE61C21B2F70098E05F /* CoreSpotlight.framework */; };
 		B5C12CE91C21B2FD0098E05F /* MobileCoreServices.framework in Frameworks */ = {isa = PBXBuildFile; fileRef = B5C12CE81C21B2FD0098E05F /* MobileCoreServices.framework */; };
-=======
->>>>>>> 7a95267a
 		B5E599321B5240F50084BD5F /* OrganismTableViewCell.swift in Sources */ = {isa = PBXBuildFile; fileRef = B5E599311B5240F50084BD5F /* OrganismTableViewCell.swift */; };
 		B5E89ACD1C52929C003B04A9 /* GCDKit.framework in Frameworks */ = {isa = PBXBuildFile; fileRef = B5BDC9241C202429008147CD /* GCDKit.framework */; };
 		B5E89ACE1C52929C003B04A9 /* GCDKit.framework in Embed Frameworks */ = {isa = PBXBuildFile; fileRef = B5BDC9241C202429008147CD /* GCDKit.framework */; settings = {ATTRIBUTES = (CodeSignOnCopy, RemoveHeadersOnCopy, ); }; };
@@ -103,16 +96,11 @@
 		B56965191B30888A0075EE4A /* FetchingResultsViewController.swift */ = {isa = PBXFileReference; fileEncoding = 4; lastKnownFileType = sourcecode.swift; path = FetchingResultsViewController.swift; sourceTree = "<group>"; };
 		B569651B1B30889A0075EE4A /* QueryingResultsViewController.swift */ = {isa = PBXFileReference; fileEncoding = 4; lastKnownFileType = sourcecode.swift; path = QueryingResultsViewController.swift; sourceTree = "<group>"; };
 		B56965281B3582D30075EE4A /* MigrationDemo.xcdatamodel */ = {isa = PBXFileReference; lastKnownFileType = wrapper.xcdatamodel; path = MigrationDemo.xcdatamodel; sourceTree = "<group>"; };
-<<<<<<< HEAD
+		B5BDC9211C202429008147CD /* CoreStore.framework */ = {isa = PBXFileReference; explicitFileType = wrapper.framework; path = CoreStore.framework; sourceTree = BUILT_PRODUCTS_DIR; };
+		B5BDC9241C202429008147CD /* GCDKit.framework */ = {isa = PBXFileReference; explicitFileType = wrapper.framework; path = GCDKit.framework; sourceTree = BUILT_PRODUCTS_DIR; };
 		B5A93A131C214E5900E47273 /* SpotlightDemoViewController.swift */ = {isa = PBXFileReference; fileEncoding = 4; lastKnownFileType = sourcecode.swift; path = SpotlightDemoViewController.swift; sourceTree = "<group>"; };
-		B5BDC9211C202429008147CD /* CoreStore.framework */ = {isa = PBXFileReference; explicitFileType = wrapper.framework; name = CoreStore.framework; path = "/Users/JohnEstropia/Library/Developer/Xcode/DerivedData/Build/Products/Debug-iphoneos/CoreStore.framework"; sourceTree = "<absolute>"; };
-		B5BDC9241C202429008147CD /* GCDKit.framework */ = {isa = PBXFileReference; explicitFileType = wrapper.framework; name = GCDKit.framework; path = "/Users/JohnEstropia/Library/Developer/Xcode/DerivedData/Build/Products/Debug-iphoneos/GCDKit.framework"; sourceTree = "<absolute>"; };
 		B5C12CE61C21B2F70098E05F /* CoreSpotlight.framework */ = {isa = PBXFileReference; lastKnownFileType = wrapper.framework; name = CoreSpotlight.framework; path = System/Library/Frameworks/CoreSpotlight.framework; sourceTree = SDKROOT; };
 		B5C12CE81C21B2FD0098E05F /* MobileCoreServices.framework */ = {isa = PBXFileReference; lastKnownFileType = wrapper.framework; name = MobileCoreServices.framework; path = System/Library/Frameworks/MobileCoreServices.framework; sourceTree = SDKROOT; };
-=======
-		B5BDC9211C202429008147CD /* CoreStore.framework */ = {isa = PBXFileReference; explicitFileType = wrapper.framework; path = CoreStore.framework; sourceTree = BUILT_PRODUCTS_DIR; };
-		B5BDC9241C202429008147CD /* GCDKit.framework */ = {isa = PBXFileReference; explicitFileType = wrapper.framework; path = GCDKit.framework; sourceTree = BUILT_PRODUCTS_DIR; };
->>>>>>> 7a95267a
 		B5E599311B5240F50084BD5F /* OrganismTableViewCell.swift */ = {isa = PBXFileReference; fileEncoding = 4; lastKnownFileType = sourcecode.swift; name = OrganismTableViewCell.swift; path = "CoreStoreDemo/MIgrations Demo/OrganismTableViewCell.swift"; sourceTree = SOURCE_ROOT; };
 		B5EE25801B36E1B00000406B /* MigrationDemoV2.xcdatamodel */ = {isa = PBXFileReference; lastKnownFileType = wrapper.xcdatamodel; path = MigrationDemoV2.xcdatamodel; sourceTree = "<group>"; };
 		B5EE25841B36E23C0000406B /* OrganismV1.swift */ = {isa = PBXFileReference; fileEncoding = 4; lastKnownFileType = sourcecode.swift; path = OrganismV1.swift; sourceTree = "<group>"; };
@@ -128,13 +116,10 @@
 			isa = PBXFrameworksBuildPhase;
 			buildActionMask = 2147483647;
 			files = (
-<<<<<<< HEAD
+				B5E89ACD1C52929C003B04A9 /* GCDKit.framework in Frameworks */,
+				B5E89AD01C5292A2003B04A9 /* CoreStore.framework in Frameworks */,
 				B5C12CE91C21B2FD0098E05F /* MobileCoreServices.framework in Frameworks */,
 				B5C12CE71C21B2F70098E05F /* CoreSpotlight.framework in Frameworks */,
-=======
-				B5E89ACD1C52929C003B04A9 /* GCDKit.framework in Frameworks */,
-				B5E89AD01C5292A2003B04A9 /* CoreStore.framework in Frameworks */,
->>>>>>> 7a95267a
 				B52977E11B120F8A003D50A5 /* CoreLocation.framework in Frameworks */,
 				B52977DF1B120F83003D50A5 /* MapKit.framework in Frameworks */,
 			);
