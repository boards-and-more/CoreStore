<img alt="CoreStore" src="https://cloud.githubusercontent.com/assets/3029684/13373932/84daee2a-ddb8-11e5-99db-fdf415620102.png" height=170 />

[![Build Status](https://img.shields.io/travis/JohnEstropia/CoreStore/master.svg?style=flat)](https://travis-ci.org/JohnEstropia/CoreStore)
[![Version](https://img.shields.io/cocoapods/v/CoreStore.svg?style=flat)](http://cocoadocs.org/docsets/CoreStore)
[![Platform](https://img.shields.io/cocoapods/p/CoreStore.svg?style=flat)](http://cocoadocs.org/docsets/CoreStore)
[![License](https://img.shields.io/cocoapods/l/CoreStore.svg?style=flat)](https://raw.githubusercontent.com/JohnEstropia/CoreStore/master/LICENSE)
[![Carthage compatible](https://img.shields.io/badge/Carthage-compatible-4BC51D.svg?style=flat)](https://github.com/Carthage/Carthage)
[![Swift Package Manager compatible](https://img.shields.io/badge/Swift_Package_Manager-compatible-orange.svg?style=flat)](https://swiftpkgs.ng.bluemix.net/package/27993573)

Unleashing the real power of Core Data with the elegance and safety of Swift

* Swift 2.2 (Xcode 7.3)
* iOS 8+ / OSX 10.10+ / watchOS 2.0+ / tvOS 9.0+



## What CoreStore does better:

- **Heavily supports multiple persistent stores per data stack**, just the way *.xcdatamodeld* files are designed to. CoreStore will also manage one data stack by default, but you can create and manage as many as you need.
- **Progressive Migrations!** Just tell the data stack the sequence of model versions and CoreStore will automatically use progressive migrations if needed on stores added to that stack.
- Ability to **plug-in your own logging framework**
- Gets around a limitation with other Core Data wrappers where the entity name should be the same as the `NSManagedObject` subclass name. CoreStore loads entity-to-class mappings from the managed object model file, so you are **free to name entities and their class names independently**.
- Provides type-safe, easy to configure **observers to replace `NSFetchedResultsController` and KVO**
- Exposes **API not just for fetching, but also for querying aggregates and property values**
- Makes it hard to fall into common concurrency mistakes. All `NSManagedObjectContext` tasks are encapsulated into **safer, higher-level abstractions** without sacrificing flexibility and customizability.
- Exposes clean and convenient API designed around **Swift’s code elegance and type safety**.
- **Documentation!** No magic here; all public classes, functions, properties, etc. have detailed Apple Docs. This README also introduces a lot of concepts and explains a lot of CoreStore's behavior.
- **Efficient importing utilities!**

**[Vote for the next feature!](http://goo.gl/RIiHMP)**



## Contents

- [TL;DR (a.k.a. sample codes)](#tldr-aka-sample-codes)
- [Architecture](#architecture)
- CoreStore Tutorials (All of these have demos in the **CoreStoreDemo** app project!)
    - [Setting up](#setting-up)
    - [Migrations](#migrations)
        - [Progressive migrations](#progressive-migrations)
        - [Forecasting migrations](#forecasting-migrations)
    - [Saving and processing transactions](#saving-and-processing-transactions)
        - [Transaction types](#transaction-types)
            - [Asynchronous transactions](#asynchronous-transactions)
            - [Synchronous transactions](#synchronous-transactions)
            - [Unsafe transactions](#unsafe-transactions)
        - [Creating objects](#creating-objects)
        - [Updating objects](#updating-objects)
        - [Deleting objects](#deleting-objects)
        - [Passing objects safely](#passing-objects-safely)
    - [Importing data](#importing-data)
    - [Fetching and querying](#fetching-and-querying)
        - [`From` clause](#from-clause)
        - [Fetching](#fetching)
            - [`Where` clause](#where-clause)
            - [`OrderBy` clause](#orderby-clause)
            - [`Tweak` clause](#tweak-clause)
        - [Querying](#querying)
            - [`Select<T>` clause](#selectt-clause)
            - [`GroupBy` clause](#groupby-clause)
    - [Logging and error handling](#logging-and-error-handling)
    - [Observing changes and notifications](#observing-changes-and-notifications) (unavailable on OSX)
        - [Observe a single object](#observe-a-single-object)
        - [Observe a list of objects](#observe-a-list-of-objects)
- [Roadmap](#roadmap)
- [Installation](#installation)
- [Changesets](#changesets)
    - [Upgrading from v0.2.0 to 1.0.0](#upgrading-from-v020-to-100)
- [Contact](#contact)
- [Who uses CoreStore?](#who-uses-corestore)
- [License](#license)



## TL;DR (a.k.a. sample codes)

Setting-up with progressive migration support:
```swift
CoreStore.defaultStack = DataStack(
    modelName: "MyStore",
    migrationChain: ["MyStore", "MyStoreV2", "MyStoreV3"]
)
```

Adding a store:
```swift
try CoreStore.addSQLiteStore(
    fileName: "MyStore.sqlite",
    completion: { (result) -> Void in
        // ...
    }
)
```

Starting transactions:
```swift
CoreStore.beginAsynchronous { (transaction) -> Void in
    let person = transaction.create(Into(MyPersonEntity))
    person.name = "John Smith"
    person.age = 42

    transaction.commit { (result) -> Void in
        switch result {
            case .Success(let hasChanges): print("success!")
            case .Failure(let error): print(error)
        }
    }
}
```

Fetching objects:
```swift
let people = CoreStore.fetchAll(From(MyPersonEntity))
```
```swift
let people = CoreStore.fetchAll(
    From(MyPersonEntity),
    Where("age > 30"),
    OrderBy(.Ascending("name"), .Descending("age")),
    Tweak { (fetchRequest) -> Void in
        fetchRequest.includesPendingChanges = false
    }
)
```

Querying values:
```swift
let maxAge = CoreStore.queryValue(
    From(MyPersonEntity),
    Select<Int>(.Maximum("age"))
)
```

But really, there's a reason I wrote this huge README. Read up on the details!

Check out the **CoreStoreDemo** app project for sample codes as well!



## Architecture
For maximum safety and performance, CoreStore will enforce coding patterns and practices it was designed for. (Don't worry, it's not as scary as it sounds.) But it is advisable to understand the "magic" of CoreStore before you use it in your apps.

If you are already familiar with the inner workings of CoreData, here is a mapping of `CoreStore` abstractions:

| *Core Data* | *CoreStore* |
| --- | --- |
| `NSManagedObjectModel` / `NSPersistentStoreCoordinator`<br />(.xcdatamodeld file) | `DataStack` |
| `NSPersistentStore`<br />("Configuration"s in the .xcdatamodeld file) | `DataStack` configuration<br />(multiple sqlite / in-memory stores per stack) |
| `NSManagedObjectContext` | `BaseDataTransaction` subclasses<br />(`SynchronousDataTransaction`, `AsynchronousDataTransaction`, `UnsafeDataTransaction`) |

Popular libraries [RestKit](https://github.com/RestKit/RestKit) and [MagicalRecord](https://github.com/magicalpanda/MagicalRecord) set up their `NSManagedObjectContext`s this way:

<img src="https://cloud.githubusercontent.com/assets/3029684/6734049/40579660-ce99-11e4-9d38-829877386afb.png" alt="nested contexts" height=271 />

Nesting context saves from child context to the root context ensures maximum data integrity between contexts without blocking the main queue. But as <a href="http://floriankugler.com/2013/04/29/concurrent-core-data-stack-performance-shootout/">Florian Kugler's investigation</a> found out, merging contexts is still by far faster than saving nested contexts. CoreStore's `DataStack` takes the best of both worlds by treating the main `NSManagedObjectContext` as a read-only context, and only allows changes to be made within *transactions* on the child context:

<img src="https://cloud.githubusercontent.com/assets/3029684/6734050/4078b642-ce99-11e4-95ea-c0c1d24fbe80.png" alt="nested contexts and merge hybrid" height=212 />

This allows for a butter-smooth main thread, while still taking advantage of safe nested contexts.



## Setting up
The simplest way to initialize CoreStore is to add a default store to the default stack:
```swift
try CoreStore.addSQLiteStoreAndWait()
```
This one-liner does the following:
- Triggers the lazy-initialization of `CoreStore.defaultStack` with a default `DataStack`
- Sets up the stack's `NSPersistentStoreCoordinator`, the root saving `NSManagedObjectContext`, and the read-only main `NSManagedObjectContext`
- Adds an SQLite store in the *"Application Support/<bundle id>"* directory (or the *"Caches/<bundle id>"* directory on tvOS) with the file name *"[App bundle name].sqlite"*
- Creates and returns the `NSPersistentStore` instance on success, or an `NSError` on failure

For most cases, this configuration is usable as it is. But for more hardcore settings, refer to this extensive example:
```swift
let dataStack = DataStack(
    modelName: "MyModel", // loads from the "MyModel.xcdatamodeld" file
    migrationChain: ["MyStore", "MyStoreV2", "MyStoreV3"] // model versions for progressive migrations
)

do {
    // creates an in-memory store with entities from the "Config1" configuration in the .xcdatamodeld file
    let persistentStore = try dataStack.addInMemoryStoreAndWait(configuration: "Config1") // persistentStore is an NSPersistentStore instance
    print("Successfully created an in-memory store: \(persistentStore)"
}
catch {
    print("Failed creating an in-memory store with error: \(error as NSError)"
}

do {
    try dataStack.addSQLiteStore(
        fileURL: sqliteFileURL, // set the target file URL for the sqlite file
        configuration: "Config2", // use entities from the "Config2" configuration in the .xcdatamodeld file
        resetStoreOnModelMismatch: true,
        completion: { (result) -> Void in
            switch result {
            case .Success(let persistentStore):
                print("Successfully added sqlite store: \(persistentStore)"
            case .Failure(let error):
                print("Failed adding sqlite store with error: \(error)"
            }
        }
    )
}
catch {
    print("Failed adding sqlite store with error: \(error as NSError)"
}

CoreStore.defaultStack = dataStack // pass the dataStack to CoreStore for easier access later on
```

(If you have never heard of "Configurations", you'll find them in your *.xcdatamodeld* file)
<img src="https://cloud.githubusercontent.com/assets/3029684/8333192/e52cfaac-1acc-11e5-9902-08724f9f1324.png" alt="xcode configurations screenshot" height=212 />

In our sample code above, note that you don't need to do the `CoreStore.defaultStack = dataStack` line. You can just as well hold a reference to the `DataStack` like below and call all its instance methods directly:
```swift
class MyViewController: UIViewController {
    let dataStack = DataStack(modelName: "MyModel")
    override func viewDidLoad() {
        super.viewDidLoad()
        do {
            try self.dataStack.addSQLiteStoreAndWait()
        }
        catch { // ...
        }
    }
    func methodToBeCalledLaterOn() {
        let objects = self.dataStack.fetchAll(From(MyEntity))
        print(objects)
    }
}
```
The difference is when you set the stack as the `CoreStore.defaultStack`, you can call the stack's methods directly from `CoreStore` itself:
```swift
class MyViewController: UIViewController {
    override func viewDidLoad() {
        super.viewDidLoad()
        do {
            try CoreStore.addSQLiteStoreAndWait()
        }
        catch { // ...
        }
    }
    func methodToBeCalledLaterOn() {
        let objects = CoreStore.fetchAll(From(MyEntity))
        print(objects)
    }
}
```


## Migrations
So far we have only seen `addSQLiteStoreAndWait(...)` used to initialize our persistent store. As the method name's "AndWait" suffix suggests, this method blocks so it should not do long tasks such as store migrations (in fact CoreStore won't even attempt to, and any model mismatch will be reported as an error). If migrations are expected, the asynchronous variant `addSQLiteStore(... completion:)` method should be used instead:
```swift
do {
    let progress: NSProgress? = try dataStack.addSQLiteStore(
        fileName: "MyStore.sqlite",
        configuration: "Config2",
        completion: { (result) -> Void in
            switch result {
            case .Success(let persistentStore):
                print("Successfully added sqlite store: \(persistentStore)")
            case .Failure(let error):
                print("Failed adding sqlite store with error: \(error)")
            }
        }
    )
}
catch {
    print("Failed adding sqlite store with error: \(error as NSError)"
}
```
The `completion` block reports a `PersistentStoreResult` that indicates success or failure.

`addSQLiteStore(...)` throws an error if the store at the specified URL conflicts with an existing store in the `DataStack`, or if an existing sqlite file could not be read. If an error is thrown, the `completion` block will not be executed.

Notice that this method also returns an optional `NSProgress`. If `nil`, no migrations are needed, thus progress reporting is unnecessary as well. If not `nil`, you can use this to track migration progress by using standard KVO on the "fractionCompleted" key, or by using a closure-based utility exposed in *NSProgress+Convenience.swift*:
```swift
progress?.setProgressHandler { [weak self] (progress) -> Void in
    self?.progressView?.setProgress(Float(progress.fractionCompleted), animated: true)
    self?.percentLabel?.text = progress.localizedDescription // "50% completed"
    self?.stepLabel?.text = progress.localizedAdditionalDescription // "0 of 2"
}
```
This closure is executed on the main thread so UIKit calls can be done safely.


### Progressive migrations
By default, CoreStore uses Core Data's default automatic migration mechanism. In other words, CoreStore will try to migrate the existing persistent store to the *.xcdatamodeld* file's current model version. If no mapping model is found from the store's version to the data model's version, CoreStore gives up and reports an error.

The `DataStack` lets you specify hints on how to break a migration into several sub-migrations using a `MigrationChain`. This is typically passed to the `DataStack` initializer and will be applied to all stores added to the `DataStack` with `addSQLiteStore(...)` and its variants:
```swift
let dataStack = DataStack(migrationChain: 
    ["MyAppModel", "MyAppModelV2", "MyAppModelV3", "MyAppModelV4"])
```
The most common usage is to pass in the *.xcdatamodeld* version names in increasing order as above.

For more complex migration paths, you can also pass in a version tree that maps the key-values to the source-destination versions:
```swift
let dataStack = DataStack(migrationChain: [
    "MyAppModel": "MyAppModelV3",
    "MyAppModelV2": "MyAppModelV4",
    "MyAppModelV3": "MyAppModelV4"
])
```
This allows for different migration paths depending on the starting version. The example above resolves to the following paths:
- MyAppModel-MyAppModelV3-MyAppModelV4
- MyAppModelV2-MyAppModelV4
- MyAppModelV3-MyAppModelV4

Initializing with empty values (either `nil`, `[]`, or `[:]`) instructs the `DataStack` to disable progressive migrations and revert to the default migration behavior (i.e. use the .xcdatamodel's current version as the final version):
```swift
let dataStack = DataStack(migrationChain: nil)
```

The `MigrationChain` is validated when passed to the `DataStack` and unless it is empty, will raise an assertion if any of the following conditions are met:
- a version appears twice in an array
- a version appears twice as a key in a dictionary literal
- a loop is found in any of the paths

One important thing to remember is that **if a `MigrationChain` is specified, the *.xcdatamodeld*'s "Current Version" will be bypassed** and the `MigrationChain`'s leafmost version will be the `DataStack`'s base model version.


### Forecasting migrations

Sometimes migrations are huge and you may want prior information so your app could display a loading screen, or to display a confirmation dialog to the user. For this, CoreStore provides a `requiredMigrationsForSQLiteStore(...)` method you can use to inspect a persistent store before you actually call `addSQLiteStore(...)`:
```swift
do {
    let migrationTypes: [MigrationType] = CoreStore.requiredMigrationsForSQLiteStore(fileName: "MyStore.sqlite")
    if migrationTypes.count > 1
        || (migrationTypes.filter { $0.isHeavyweightMigration }.count) > 0 {
        // ... Show special waiting screen
    }
    else if migrationTypes.count > 0 {
        // ... Show simple activity indicator
    }
    else {
        // ... Do nothing
    }

    CoreStore.addSQLiteStore(/* ... */)
}
catch {
    // ...
}
```
`requiredMigrationsForSQLiteStore(...)` returns an array of `MigrationType`s, where each item in the array may be either of the following values:
```swift
case Lightweight(sourceVersion: String, destinationVersion: String)
case Heavyweight(sourceVersion: String, destinationVersion: String)
```
Each `MigrationType` indicates the migration type for each step in the `MigrationChain`. Use these information as fit for your app.



## Saving and processing transactions
To ensure deterministic state for objects in the read-only `NSManagedObjectContext`, CoreStore does not expose API's for updating and saving directly from the main context (or any other context for that matter.) Instead, you spawn *transactions* from `DataStack` instances:
```swift
let dataStack = self.dataStack
dataStack.beginAsynchronous { (transaction) -> Void in
    // make changes
    transaction.commit()
}
```
or for the default stack, directly from `CoreStore`:
```swift
CoreStore.beginAsynchronous { (transaction) -> Void in
    // make changes
    transaction.commit()
}
```
The `commit()` method saves the changes to the persistent store. If `commit()` is not called when the transaction block completes, all changes within the transaction is discarded.

The examples above use `beginAsynchronous(...)`, but there are actually 3 types of transactions at your disposal: *asynchronous*, *synchronous*, and *unsafe*.

### Transaction types

#### Asynchronous transactions
are spawned from `beginAsynchronous(...)`. This method returns immediately and executes its closure from a background serial queue:
```swift
CoreStore.beginAsynchronous { (transaction) -> Void in
    // make changes
    transaction.commit()
}
```
Transactions created from `beginAsynchronous(...)` are instances of `AsynchronousDataTransaction`.

#### Synchronous transactions
are created from `beginSynchronous(...)`. While the syntax is similar to its asynchronous counterpart, `beginSynchronous(...)` waits for its transaction block to complete before returning:
```swift
CoreStore.beginSynchronous { (transaction) -> Void in
    // make changes
    transaction.commit()
} 
```
`transaction` above is a `SynchronousDataTransaction` instance.

Since `beginSynchronous(...)` technically blocks two queues (the caller's queue and the transaction's background queue), it is considered less safe as it's more prone to deadlock. Take special care that the closure does not block on any other external queues.

#### Unsafe transactions
are special in that they do not enclose updates within a closure:
```swift
let transaction = CoreStore.beginUnsafe()
// make changes
downloadJSONWithCompletion({ (json) -> Void in

    // make other changes
    transaction.commit()
})
downloadAnotherJSONWithCompletion({ (json) -> Void in

    // make some other changes
    transaction.commit()
})
```
This allows for non-contiguous updates. Do note that this flexibility comes with a price: you are now responsible for managing concurrency for the transaction. As uncle Ben said, "with great power comes great race conditions."

As the above example also shows, only unsafe transactions are allowed to call `commit()` multiple times; doing so with synchronous and asynchronous transactions will trigger an assert. 


You've seen how to create transactions, but we have yet to see how to make *creates*, *updates*, and *deletes*. The 3 types of transactions above are all subclasses of `BaseDataTransaction`, which implements the methods shown below.

### Creating objects

The `create(...)` method accepts an `Into` clause which specifies the entity for the object you want to create:
```swift
let person = transaction.create(Into(MyPersonEntity))
```
While the syntax is straightforward, CoreStore does not just naively insert a new object. This single line does the following:
- Checks that the entity type exists in any of the transaction's parent persistent store
- If the entity belongs to only one persistent store, a new object is inserted into that store and returned from `create(...)`
- If the entity does not belong to any store, an assert will be triggered. **This is a programmer error and should never occur in production code.**
- If the entity belongs to multiple stores, an assert will be triggered. **This is also a programmer error and should never occur in production code.** Normally, with Core Data you can insert an object in this state but saving the `NSManagedObjectContext` will always fail. CoreStore checks this for you at creation time when it makes sense (not during save).

If the entity exists in multiple configurations, you need to provide the configuration name for the destination persistent store:

    let person = transaction.create(Into<MyPersonEntity>("Config1"))

or if the persistent store is the auto-generated "Default" configuration, specify `nil`:

    let person = transaction.create(Into<MyPersonEntity>(nil))

Note that if you do explicitly specify the configuration name, CoreStore will only try to insert the created object to that particular store and will fail if that store is not found; it will not fall back to any other configuration that the entity belongs to. 

### Updating objects

After creating an object from the transaction, you can simply update its properties as normal:
```swift
CoreStore.beginAsynchronous { (transaction) -> Void in
    let person = transaction.create(Into(MyPersonEntity))
    person.name = "John Smith"
    person.age = 30
    transaction.commit()
}
```
To update an existing object, fetch the object's instance from the transaction:
```swift
CoreStore.beginAsynchronous { (transaction) -> Void in
    let person = transaction.fetchOne(
        From(MyPersonEntity),
        Where("name", isEqualTo: "Jane Smith")
    )
    person.age = person.age + 1
    transaction.commit()
}
```
*(For more about fetching, see [Fetching and querying](#fetching-and-querying))*

**Do not update an instance that was not created/fetched from the transaction.** If you have a reference to the object already, use the transaction's `edit(...)` method to get an editable proxy instance for that object:
```swift
let jane: MyPersonEntity = // ...

CoreStore.beginAsynchronous { (transaction) -> Void in
    // WRONG: jane.age = jane.age + 1
    // RIGHT:
    let jane = transaction.edit(jane)! // using the same variable name protects us from misusing the non-transaction instance
    jane.age = jane.age + 1
    transaction.commit()
}
```
This is also true when updating an object's relationships. Make sure that the object assigned to the relationship is also created/fetched from the transaction:
```swift
let jane: MyPersonEntity = // ...
let john: MyPersonEntity = // ...

CoreStore.beginAsynchronous { (transaction) -> Void in
    // WRONG: jane.friends = [john]
    // RIGHT:
    let jane = transaction.edit(jane)!
    let john = transaction.edit(john)!
    jane.friends = NSSet(array: [john])
    transaction.commit()
}
```

### Deleting objects

Deleting an object is simpler because you can tell a transaction to delete an object directly without fetching an editable proxy (CoreStore does that for you):
```swift
let john: MyPersonEntity = // ...

CoreStore.beginAsynchronous { (transaction) -> Void in
    transaction.delete(john)
    transaction.commit()
}
```
or several objects at once:
```swift
let john: MyPersonEntity = // ...
let jane: MyPersonEntity = // ...

CoreStore.beginAsynchronous { (transaction) -> Void in
    transaction.delete(john, jane)
    // transaction.delete([john, jane]) is also allowed
    transaction.commit()
}
```
If you do not have references yet to the objects to be deleted, transactions have a `deleteAll(...)` method you can pass a query to:
```swift
CoreStore.beginAsynchronous { (transaction) -> Void in
    transaction.deleteAll(
        From(MyPersonEntity)
        Where("age > 30")
    )
    transaction.commit()
}
```

### Passing objects safely

Always remember that the `DataStack` and individual transactions manage different `NSManagedObjectContext`s so you cannot just use objects between them. That's why transactions have an `edit(...)` method:
```swift
let jane: MyPersonEntity = // ...

CoreStore.beginAsynchronous { (transaction) -> Void in
    let jane = transaction.edit(jane)!
    jane.age = jane.age + 1
    transaction.commit()
}
```
But `CoreStore`, `DataStack` and `BaseDataTransaction` have a very flexible `fetchExisting(...)` method that you can pass instances back and forth with:
```swift
let jane: MyPersonEntity = // ...

CoreStore.beginAsynchronous { (transaction) -> Void in
    let jane = transaction.fetchExisting(jane)! // instance for transaction
    jane.age = jane.age + 1
    transaction.commit {
        let jane = CoreStore.fetchExisting(jane)! // instance for DataStack
        print(jane.age)
    }
}
```
`fetchExisting(...)` also works with multiple `NSManagedObject`s or with `NSManagedObjectID`s:
```swift
var peopleIDs: [NSManagedObjectID] = // ...

CoreStore.beginAsynchronous { (transaction) -> Void in
    let jane = transaction.fetchOne(
        From(MyPersonEntity),
        Where("name", isEqualTo: "Jane Smith")
    )
    jane.friends = NSSet(array: transaction.fetchExisting(peopleIDs)!)
    // ...
}
```


## Importing data
Some times, if not most of the time, the data that we save to Core Data comes from external sources such as web servers or external files. Say you have a JSON dictionary, you may be extracting values as such:
```swift
let json: [String: AnyObject] = // ...
person.name = json["name"] as? NSString
person.age = json["age"] as? NSNumber
// ...
```
If you have many attributes, you don't want to keep repeating this mapping everytime you want to import data. CoreStore lets you write the data mapping code just once, and all you have to do is call `importObject(...)` or `importUniqueObject(...)` through `BaseDataTransaction` subclasses:
```swift
CoreStore.beginAsynchronous { (transaction) -> Void in
    let json: [String: AnyObject] = // ...
    try! transaction.importObject(
        Into(MyPersonEntity),
        source: json
    )
    transaction.commit()
}
```
To support data import for an entity, implement either `ImportableObject` or `ImportableUniqueObject` on the `NSManagedObject` subclass:
- `ImportableObject`: Use this protocol if the object have no inherent uniqueness and new objects should always be added when calling `importObject(...)`.
- `ImportableUniqueObject`: Use this protocol to specify a unique ID for an object that will be used to distinguish whether a new object should be created or if an existing object should be updated when calling `importUniqueObject(...)`.

Both protocols require implementers to specify an `ImportSource` which can be set to any type that the object can extract data from:
```swift
typealias ImportSource = NSDictionary
```
```swift
typealias ImportSource = [String: AnyObject]
```
```swift
typealias ImportSource = NSData
```
You can even use external types from popular 3rd-party JSON libraries ([SwiftyJSON](https://github.com/SwiftyJSON/SwiftyJSON)'s `JSON` type is a personal favorite), or just simple tuples or primitives.

#### `ImportableObject`
`ImportableObject` is a very simple protocol:
```swift
public protocol ImportableObject: class {
    typealias ImportSource
    static func shouldInsertFromImportSource(source: ImportSource, inTransaction transaction: BaseDataTransaction) -> Bool
    func didInsertFromImportSource(source: ImportSource, inTransaction transaction: BaseDataTransaction) throws
}
```
First, set `ImportSource` to the expected type of the data source:
```swift
typealias ImportSource = [String: AnyObject]
```
This lets us call `importObject(_:source:)` with any `[String: AnyObject]` type as the argument to `source`:
```swift
CoreStore.beginAsynchronous { (transaction) -> Void in
    let json: [String: AnyObject] = // ...
    try! transaction.importObject(
        Into(MyPersonEntity),
        source: json
    )
    // ...
}
```
The actual extraction and assignment of values should be implemented in the `didInsertFromImportSource(...)` method of the `ImportableObject` protocol:
```swift
func didInsertFromImportSource(source: ImportSource, inTransaction transaction: BaseDataTransaction) throws {
    self.name = source["name"] as? NSString
    self.age = source["age"] as? NSNumber
    // ...
}
```
Transactions also let you import multiple objects at once using the `importObjects(_:sourceArray:)` method:
```swift
CoreStore.beginAsynchronous { (transaction) -> Void in
    let jsonArray: [[String: AnyObject]] = // ...
    try! transaction.importObjects(
        Into(MyPersonEntity),
        sourceArray: jsonArray
    )
    // ...
}
```
Doing so tells the transaction to iterate through the array of import sources and calls `shouldInsertFromImportSource(...)` on the `ImportableObject` to determine which instances should be created. You can do validations and return `false` from `shouldInsertFromImportSource(...)` if you want to skip importing from a source and continue on with the other sources in the array.

If on the other hand, your validation in one of the sources failed in such a manner that all other sources should also be cancelled, you can `throw` from within `didInsertFromImportSource(...)`:
```swift
func didInsertFromImportSource(source: ImportSource, inTransaction transaction: BaseDataTransaction) throws {
    self.name = source["name"] as? NSString
    self.age = source["age"] as? NSNumber
    // ...
    if self.name == nil {
        throw Errors.InvalidNameError
    }
}
```
Doing so can let you abandon an invalid transaction immediately:
```swift
CoreStore.beginAsynchronous { (transaction) -> Void in
    let jsonArray: [[String: AnyObject]] = // ...
    do {
        try transaction.importObjects(
            Into(MyPersonEntity),
            sourceArray: jsonArray
        )
    }
    catch {
        return // Woops, don't save
    }
    transaction.commit {
        // ...
    }
}
```

#### `ImportableUniqueObject`
Typically, we don't just keep creating objects every time we import data. Usually we also need to update already existing objects. Implementing the `ImportableUniqueObject` protocol lets you specify a "unique ID" that transactions can use to search existing objects before creating new ones:
```swift
public protocol ImportableUniqueObject: ImportableObject {
    typealias ImportSource
    typealias UniqueIDType: NSObject

    static var uniqueIDKeyPath: String { get }
    var uniqueIDValue: UniqueIDType { get set }

    static func shouldInsertFromImportSource(source: ImportSource, inTransaction transaction: BaseDataTransaction) -> Bool
    static func shouldUpdateFromImportSource(source: ImportSource, inTransaction transaction: BaseDataTransaction) -> Bool
    static func uniqueIDFromImportSource(source: ImportSource, inTransaction transaction: BaseDataTransaction) throws -> UniqueIDType?
    func didInsertFromImportSource(source: ImportSource, inTransaction transaction: BaseDataTransaction) throws
    func updateFromImportSource(source: ImportSource, inTransaction transaction: BaseDataTransaction) throws
}
```
Notice that it has the same insert methods as `ImportableObject`, with additional methods for updates and for specifying the unique ID:
```swift
class var uniqueIDKeyPath: String {
    return "personID" 
}
var uniqueIDValue: NSNumber { 
    get { return self.personID }
    set { self.personID = newValue }
}
class func uniqueIDFromImportSource(source: ImportSource, inTransaction transaction: BaseDataTransaction) throws -> NSNumber? {
    return source["id"] as? NSNumber
}
```
For `ImportableUniqueObject`, the extraction and assignment of values should be implemented from the `updateFromImportSource(...)` method. The `didInsertFromImportSource(...)` by default calls `updateFromImportSource(...)`, but you can separate the implementation for inserts and updates if needed.

You can then create/update an object by calling a transaction's `importUniqueObject(...)` method:
```swift
CoreStore.beginAsynchronous { (transaction) -> Void in
    let json: [String: AnyObject] = // ...
    try! transaction.importUniqueObject(
        Into(MyPersonEntity),
        source: json
    )
    // ...
}
```
or multiple objects at once with the `importUniqueObjects(...)` method:

```swift
CoreStore.beginAsynchronous { (transaction) -> Void in
    let jsonArray: [[String: AnyObject]] = // ...
    try! transaction.importObjects(
        Into(MyPersonEntity),
        sourceArray: jsonArray
    )
    // ...
}
```
As with `ImportableObject`, you can control wether to skip importing an object by implementing 
`shouldInsertFromImportSource(...)` and `shouldUpdateFromImportSource(...)`, or to cancel all objects by `throw`ing an error from the `uniqueIDFromImportSource(...)`, `didInsertFromImportSource(...)` or `updateFromImportSource(...)` methods.


## Fetching and Querying
Before we dive in, be aware that CoreStore distinguishes between *fetching* and *querying*:
- A *fetch* executes searches from a specific *transaction* or *data stack*. This means fetches can include pending objects (i.e. before a transaction calls on `commit()`.) Use fetches when:
    - results need to be `NSManagedObject` instances
    - unsaved objects should be included in the search (though fetches can be configured to exclude unsaved ones)
- A *query* pulls data straight from the persistent store. This means faster searches when computing aggregates such as *count*, *min*, *max*, etc. Use queries when:
    - you need to compute aggregate functions (see below for a list of supported functions)
    - results can be raw values like `NSString`s, `NSNumber`s, `Int`s, `NSDate`s, an `NSDictionary` of key-values, etc.
    - only values for specified attribute keys need to be included in the results
    - unsaved objects should be ignored

#### `From` clause
The search conditions for fetches and queries are specified using *clauses*. All fetches and queries require a `From` clause that indicates the target entity type:
```swift
let people = CoreStore.fetchAll(From(MyPersonEntity))
// CoreStore.fetchAll(From<MyPersonEntity>()) works as well
```
`people` in the example above will be of type `[MyPersonEntity]`. The `From(MyPersonEntity)` clause indicates a fetch to all persistent stores that `MyPersonEntity` belong to.

If the entity exists in multiple configurations and you need to only search from a particular configuration, indicate in the `From` clause the configuration name for the destination persistent store:
```swift
let people = CoreStore.fetchAll(From<MyPersonEntity>("Config1")) // ignore objects in persistent stores other than the "Config1" configuration
```
or if the persistent store is the auto-generated "Default" configuration, specify `nil`:
```swift
let person = CoreStore.fetchAll(From<MyPersonEntity>(nil))
```
Now we know how to use a `From` clause, let's move on to fetching and querying.

### Fetching

There are currently 5 fetch methods you can call from `CoreStore`, from a `DataStack` instance, or from a `BaseDataTransaction` instance. All of the methods below accept the same parameters: a required `From` clause, and an optional series of `Where`, `OrderBy`, and/or `Tweak` clauses.

- `fetchAll(...)` - returns an array of all objects that match the criteria.
- `fetchOne(...)` - returns the first object that match the criteria.
- `fetchCount(...)` - returns the number of objects that match the criteria.
- `fetchObjectIDs(...)` - returns an array of `NSManagedObjectID`s for all objects that match the criteria.
- `fetchObjectID(...)` - returns the `NSManagedObjectID`s for the first objects that match the criteria.

Each method's purpose is straightforward, but we need to understand how to set the clauses for the fetch.

#### `Where` clause

The `Where` clause is CoreStore's `NSPredicate` wrapper. It specifies the search filter to use when fetching (or querying). It implements all initializers that `NSPredicate` does (except for `-predicateWithBlock:`, which Core Data does not support):
```swift
var people = CoreStore.fetchAll(
    From(MyPersonEntity),
    Where("%K > %d", "age", 30) // string format initializer
)
people = CoreStore.fetchAll(
    From(MyPersonEntity),
    Where(true) // boolean initializer
)
```
If you do have an existing `NSPredicate` instance already, you can pass that to `Where` as well:
```swift
let predicate = NSPredicate(...)
var people = CoreStore.fetchAll(
    From(MyPersonEntity),
    Where(predicate) // predicate initializer
)
```
`Where` clauses also implement the `&&`, `||`, and `!` logic operators, so you can provide logical conditions without writing too much `AND`, `OR`, and `NOT` strings:
```swift
var people = CoreStore.fetchAll(
    From(MyPersonEntity),
    Where("age > %d", 30) && Where("gender == %@", "M")
)
```
If you do not provide a `Where` clause, all objects that belong to the specified `From` will be returned.

#### `OrderBy` clause

The `OrderBy` clause is CoreStore's `NSSortDescriptor` wrapper. Use it to specify attribute keys in which to sort the fetch (or query) results with.
```swift
var mostValuablePeople = CoreStore.fetchAll(
    From(MyPersonEntity),
    OrderBy(.Descending("rating"), .Ascending("surname"))
)
```
As seen above, `OrderBy` accepts a list of `SortKey` enumeration values, which can be either `.Ascending` or `.Descending`.

You can use the `+` and `+=` operator to append `OrderBy`s together. This is useful when sorting conditionally:
```swift
var orderBy = OrderBy(.Descending("rating"))
if sortFromYoungest {
    orderBy += OrderBy(.Ascending("age"))
}
var mostValuablePeople = CoreStore.fetchAll(
    From(MyPersonEntity),
    orderBy
)
```

#### `Tweak` clause

The `Tweak` clause lets you, uh, *tweak* the fetch (or query). `Tweak` exposes the `NSFetchRequest` in a closure where you can make changes to its properties:
```swift
var people = CoreStore.fetchAll(
    From(MyPersonEntity),
    Where("age > %d", 30),
    OrderBy(.Ascending("surname")),
    Tweak { (fetchRequest) -> Void in
        fetchRequest.includesPendingChanges = false
        fetchRequest.returnsObjectsAsFaults = false
        fetchRequest.includesSubentities = false
    }
)
```
The clauses are evaluated the order they appear in the fetch/query, so you typically need to set `Tweak` as the last clause.
`Tweak`'s closure is executed only just before the fetch occurs, so make sure that any values captured by the closure is not prone to race conditions.

While `Tweak` lets you micro-configure the `NSFetchRequest`, note that CoreStore already preconfigured that `NSFetchRequest` to suitable defaults. Only use `Tweak` when you know what you are doing!

### Querying

One of the functionalities overlooked by other Core Data wrapper libraries is raw properties fetching. If you are familiar with `NSDictionaryResultType` and `-[NSFetchedRequest propertiesToFetch]`, you probably know how painful it is to setup a query for raw values and aggregate values. CoreStore makes this easy by exposing the 2 methods below:

- `queryValue(...)` - returns a single raw value for an attribute or for an aggregate value. If there are multiple results, `queryValue(...)` only returns the first item.
- `queryAttributes(...)` - returns an array of dictionaries containing attribute keys with their corresponding values.

Both methods above accept the same parameters: a required `From` clause, a required `Select<T>` clause, and an optional series of `Where`, `OrderBy`, `GroupBy`, and/or `Tweak` clauses.

Setting up the `From`, `Where`, `OrderBy`, and `Tweak` clauses is similar to how you would when fetching. For querying, you also need to know how to use the `Select<T>` and `GroupBy` clauses.

#### `Select<T>` clause

The `Select<T>` clause specifies the target attribute/aggregate key, as well as the expected return type: 
```swift
let johnsAge = CoreStore.queryValue(
    From(MyPersonEntity),
    Select<Int>("age"),
    Where("name == %@", "John Smith")
)
```
The example above queries the "age" property for the first object that matches the `Where` condition. `johnsAge` will be bound to type `Int?`, as indicated by the `Select<Int>` generic type. For `queryValue(...)`, the following are allowed as the return type (and therefore as the generic type for `Select<T>`):
- `Bool`
- `Int8`
- `Int16`
- `Int32`
- `Int64`
- `Double`
- `Float`
- `String`
- `NSNumber`
- `NSString`
- `NSDecimalNumber`
- `NSDate`
- `NSData`
- `NSManagedObjectID`
- `NSString`

For `queryAttributes(...)`, only `NSDictionary` is valid for `Select`, thus you are allowed to omit the generic type:
```swift
let allAges = CoreStore.queryAttributes(
    From(MyPersonEntity),
    Select("age")
)
```

If you only need a value for a particular attribute, you can just specify the key name (like we did with `Select<Int>("age")`), but several aggregate functions can also be used as parameter to `Select`:
- `.Average(...)`
- `.Count(...)`
- `.Maximum(...)`
- `.Minimum(...)`
- `.Sum(...)`

```swift
let oldestAge = CoreStore.queryValue(
    From(MyPersonEntity),
    Select<Int>(.Maximum("age"))
)
```

For `queryAttributes(...)` which returns an array of dictionaries, you can specify multiple attributes/aggregates to `Select`:
```swift
let personJSON = CoreStore.queryAttributes(
    From(MyPersonEntity),
    Select("name", "age")
)
```
`personJSON` will then have the value:
```swift
[
    [
        "name": "John Smith",
        "age": 30
    ],
    [
        "name": "Jane Doe",
        "age": 22
    ]
]
```
You can also include an aggregate as well:
```swift
let personJSON = CoreStore.queryAttributes(
    From(MyPersonEntity),
    Select("name", .Count("friends"))
)
```
which returns:
```swift
[
    [
        "name": "John Smith",
        "count(friends)": 42
    ],
    [
        "name": "Jane Doe",
        "count(friends)": 231
    ]
]
```
The `"count(friends)"` key name was automatically used by CoreStore, but you can specify your own key alias if you need:
```swift
let personJSON = CoreStore.queryAttributes(
    From(MyPersonEntity),
    Select("name", .Count("friends", As: "friendsCount"))
)
```
which now returns:
```swift
[
    [
        "name": "John Smith",
        "friendsCount": 42
    ],
    [
        "name": "Jane Doe",
        "friendsCount": 231
    ]
]
```

#### `GroupBy` clause

The `GroupBy` clause lets you group results by a specified attribute/aggregate. This is useful only for `queryAttributes(...)` since `queryValue(...)` just returns the first value.
```swift
let personJSON = CoreStore.queryAttributes(
    From(MyPersonEntity),
    Select("age", .Count("age", As: "count")),
    GroupBy("age")
)
```
this returns dictionaries that shows the count for each `"age"`:
```swift
[
    [
        "age": 42,
        "count": 1
    ],
    [
        "age": 22,
        "count": 1
    ]
]
```

## Logging and error handling
One unfortunate thing when using some third-party libraries is that they usually pollute the console with their own logging mechanisms. CoreStore provides its own default logging class, but you can plug-in your own favorite logger by implementing the `CoreStoreLogger` protocol.
```swift
final class MyLogger: CoreStoreLogger {
    func log(#level: LogLevel, message: String, fileName: StaticString, lineNumber: Int, functionName: StaticString) {
        // pass to your logger
    }
    
    func handleError(#error: NSError, message: String, fileName: StaticString, lineNumber: Int, functionName: StaticString) {
        // pass to your logger
    }
    
    func assert(@autoclosure condition: () -> Bool, message: String, fileName: StaticString, lineNumber: Int, functionName: StaticString) {
        // pass to your logger
    }
}
```
Then pass an instance of this class to `CoreStore`:
```swift
CoreStore.logger = MyLogger()
```
Doing so channels all logging calls to your logger.

Note that to keep the call stack information intact, all calls to these methods are **NOT** thread-managed. Therefore you have to make sure that your logger is thread-safe or you may otherwise have to dispatch your logging implementation to a serial queue.

## Observing changes and notifications (unavailable on OSX)
CoreStore provides type-safe wrappers for observing managed objects:

- `ObjectMonitor`: use to monitor changes to a single `NSManagedObject` instance (instead of Key-Value Observing)
- `ListMonitor`: use to monitor changes to a list of `NSManagedObject` instances (instead of `NSFetchedResultsController`)

### Observe a single object

To observe an object, implement the `ObjectObserver` protocol and specify the `EntityType`:
```swift
class MyViewController: UIViewController, ObjectObserver {
    func objectMonitor(monitor: ObjectMonitor<MyPersonEntity>, willUpdateObject object: MyPersonEntity) {
        // ...
    }
    
    func objectMonitor(monitor: ObjectMonitor<MyPersonEntity>, didUpdateObject object: MyPersonEntity, changedPersistentKeys: Set<KeyPath>) {
        // ...
    }
    
    func objectMonitor(monitor: ObjectMonitor<MyPersonEntity>, didDeleteObject object: MyPersonEntity) {
        // ...
    }
}
```
We then need to keep a `ObjectMonitor` instance and register our `ObjectObserver` as an observer:
```swift
let person: MyPersonEntity = // ...
self.monitor = CoreStore.monitorObject(person)
self.monitor.addObserver(self)
```
The controller will then notify our observer whenever the object's attributes change. You can add multiple `ObjectObserver`s to a single `ObjectMonitor` without any problem. This means you can just share around the `ObjectMonitor` instance to different screens without problem.

You can get `ObjectMonitor`'s object through its `object` property. If the object is deleted, the `object` property will become `nil` to prevent further access. 

While `ObjectMonitor` exposes `removeObserver(...)` as well, it only stores `weak` references of the observers and will safely unregister deallocated observers. 

### Observe a list of objects
To observe a list of objects, implement one of the `ListObserver` protocols and specify the `EntityType`:
```swift
class MyViewController: UIViewController, ListObserver {
    func listMonitorWillChange(monitor: ListMonitor<MyPersonEntity>) {
        // ...
    }
    
    func listMonitorDidChange(monitor: ListMonitor<MyPersonEntity>) {
        // ...
    }
}
```
Including `ListObserver`, there are 3 observer protocols you can implement depending on how detailed you need to handle a change notification:
- `ListObserver`: lets you handle these callback methods:
```swift
    func listMonitorWillChange(monitor: ListMonitor<MyPersonEntity>)

    func listMonitorDidChange(monitor: ListMonitor<MyPersonEntity>)
```
- `ListObjectObserver`: in addition to `ListObserver` methods, also lets you handle object inserts, updates, and deletes:
```swift
    func listMonitor(monitor: ListMonitor<MyPersonEntity>, didInsertObject object: MyPersonEntity, toIndexPath indexPath: NSIndexPath)

    func listMonitor(monitor: ListMonitor<MyPersonEntity>, didDeleteObject object: MyPersonEntity, fromIndexPath indexPath: NSIndexPath)

    func listMonitor(monitor: ListMonitor<MyPersonEntity>, didUpdateObject object: MyPersonEntity, atIndexPath indexPath: NSIndexPath)

    func listMonitor(monitor: ListMonitor<MyPersonEntity>, didMoveObject object: MyPersonEntity, fromIndexPath: NSIndexPath, toIndexPath: NSIndexPath)
```
- `ListSectionObserver`: in addition to `ListObjectObserver` methods, also lets you handle section inserts and deletes:
```swift
    func listMonitor(monitor: ListMonitor<MyPersonEntity>, didInsertSection sectionInfo: NSFetchedResultsSectionInfo, toSectionIndex sectionIndex: Int)

    func listMonitor(monitor: ListMonitor<MyPersonEntity>, didDeleteSection sectionInfo: NSFetchedResultsSectionInfo, fromSectionIndex sectionIndex: Int)
```

We then need to create a `ListMonitor` instance and register our `ListObserver` as an observer:
```swift
self.monitor = CoreStore.monitorList(
    From(MyPersonEntity),
    Where("age > 30"),
    OrderBy(.Ascending("name")),
    Tweak { (fetchRequest) -> Void in
        fetchRequest.fetchBatchSize = 20
    }
)
self.monitor.addObserver(self)
```
Similar to `ObjectMonitor`, a `ListMonitor` can also have multiple `ListObserver`s registered to a single `ListMonitor`.

If you have noticed, the `monitorList(...)` method accepts `Where`, `OrderBy`, and `Tweak` clauses exactly like a fetch. As the list maintained by `ListMonitor` needs to have a deterministic order, at least the `From` and `OrderBy` clauses are required.

A `ListMonitor` created from `monitorList(...)` will maintain a single-section list. You can therefore access its contents with just an index:
```swift
let firstPerson = self.monitor[0]
```

If the list needs to be grouped into sections, create the `ListMonitor` instance with the `monitorSectionedList(...)` method and a `SectionBy` clause:
```swift
self.monitor = CoreStore.monitorSectionedList(
    From(MyPersonEntity),
    SectionBy("age"),
    Where("gender", isEqualTo: "M"),
    OrderBy(.Ascending("age"), .Ascending("name")),
    Tweak { (fetchRequest) -> Void in
        fetchRequest.fetchBatchSize = 20
    }
)
```
A list controller created this way will group the objects by the attribute key indicated by the `SectionBy` clause. One more thing to remember is that the `OrderBy` clause should sort the list in such a way that the `SectionBy` attribute would be sorted together (a requirement shared by `NSFetchedResultsController`.)

The `SectionBy` clause can also be passed a closure to transform the section name into a displayable string:
```swift
self.monitor = CoreStore.monitorSectionedList(
    From(MyPersonEntity),
    SectionBy("age") { (sectionName) -> String? in
        "\(sectionName) years old"
    },
    OrderBy(.Ascending("age"), .Ascending("name"))
)
```
This is useful when implementing a `UITableViewDelegate`'s section header:
```swift
func tableView(tableView: UITableView, titleForHeaderInSection section: Int) -> String? {
    let sectionInfo = self.monitor.sectionInfoAtIndex(section)
    // sectionInfo is an NSFetchedResultsSectionInfo instance
    return sectionInfo.name
}
```

To access the objects of a sectioned list, use an `NSIndexPath` or a tuple:
```swift
let indexPath = NSIndexPath(forRow: 2, inSection: 1)
let person1 = self.monitor[indexPath]
let person2 = self.monitor[1, 2]
// person1 and person2 are the same object
```


# Roadmap
- Support iCloud stores
- CoreSpotlight auto-indexing (experimental)


# Installation
- Requires:
    - iOS 8 SDK and above
    - Swift 2.1 (Xcode 7.2)
- Dependencies:
    - [GCDKit](https://github.com/JohnEstropia/GCDKit)

### Install with CocoaPods
```
pod 'CoreStore'
```
This installs CoreStore as a framework. Declare `import CoreStore` in your swift file to use the library.

### Install with Carthage
In your `Cartfile`, add
```
github "JohnEstropia/CoreStore" >= 1.4.4
github "JohnEstropia/GCDKit" >= 1.2.0
```
and run 
```
carthage update
```

### Install as Git Submodule
```
git submodule add https://github.com/JohnEstropia/CoreStore.git <destination directory>
```
Drag and drop **CoreStore.xcodeproj** to your project.

#### To install as a framework:
Drag and drop **CoreStore.xcodeproj** to your project.

#### To include directly in your app module:
Add all *.swift* files to your project.



# Changesets
### Upgrading from v0.2.0 to 1.0.0
- Renamed some classes/protocols to shorter, more relevant, easier to remember names:
- `ManagedObjectController` to `ObjectMonitor`
- `ManagedObjectObserver` to `ObjectObserver`
- `ManagedObjectListController` to `ListMonitor`
- `ManagedObjectListChangeObserver` to `ListObserver`
- `ManagedObjectListObjectObserver` to `ListObjectObserver`
- `ManagedObjectListSectionObserver` to `ListSectionObserver`
- `SectionedBy` to `SectionBy` (match tense with `OrderBy` and `GroupBy`)
The protocols above had their methods renamed as well, to retain the natural language semantics.
- Several methods now `throw` errors insted of returning a result `enum`.
- New migration utilities! (README still pending) Check out *DataStack+Migration.swift* and *CoreStore+Migration.swift* for the new methods, as well as *DataStack.swift* for its new initializer.


<<<<<<< HEAD

# Contributions
While CoreStore's design is pretty solid and the unit test and demo app work well, CoreStore is pretty much still in its early stage. With more exposure to production code usage and criticisms from the developer community, CoreStore hopes to mature as well.
Please feel free to report any issues, suggestions, or criticisms!
日本語で連絡していただいても構いません！
=======
# Contact
Questions? Suggestions?
>>>>>>> c323a28c

Reach me on Twitter [@JohnEstropia](https://twitter.com/JohnEstropia)

or tag your Stackoverflow question with **corestore**

日本語の対応も可能なので是非！


# Who uses CoreStore?
Did CoreStore serve you well? I'd love to hear about your app :)


# License
CoreStore is released under an MIT license. See the LICENSE file for more information
<|MERGE_RESOLUTION|>--- conflicted
+++ resolved
@@ -1214,16 +1214,8 @@
 - New migration utilities! (README still pending) Check out *DataStack+Migration.swift* and *CoreStore+Migration.swift* for the new methods, as well as *DataStack.swift* for its new initializer.
 
 
-<<<<<<< HEAD
-
-# Contributions
-While CoreStore's design is pretty solid and the unit test and demo app work well, CoreStore is pretty much still in its early stage. With more exposure to production code usage and criticisms from the developer community, CoreStore hopes to mature as well.
-Please feel free to report any issues, suggestions, or criticisms!
-日本語で連絡していただいても構いません！
-=======
 # Contact
 Questions? Suggestions?
->>>>>>> c323a28c
 
 Reach me on Twitter [@JohnEstropia](https://twitter.com/JohnEstropia)
 
